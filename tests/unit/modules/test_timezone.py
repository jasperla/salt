# -*- coding: utf-8 -*-

# Import Python Libs
from __future__ import absolute_import, print_function, unicode_literals
from tempfile import NamedTemporaryFile
import os

# Import Salt Testing Libs
from tests.support.mixins import LoaderModuleMockMixin
from tests.support.unit import TestCase, skipIf
from tests.support.mock import (
    MagicMock,
    NO_MOCK,
    NO_MOCK_REASON,
    patch,
    mock_open
)

# Import Salt Libs
from salt.exceptions import CommandExecutionError, SaltInvocationError
import salt.modules.timezone as timezone
from salt.ext import six
import salt.utils.platform
import salt.utils.stringutils

GET_ZONE_FILE = 'salt.modules.timezone._get_zone_file'
GET_ETC_LOCALTIME_PATH = 'salt.modules.timezone._get_etc_localtime_path'


@skipIf(NO_MOCK, NO_MOCK_REASON)
class TimezoneTestCase(TestCase, LoaderModuleMockMixin):

    def setup_loader_modules(self):
        return {timezone: {'__grains__': {'os_family': 'Ubuntu'}}}

    def setUp(self):
        self.tempfiles = []

    def tearDown(self):
        for tempfile in self.tempfiles:
            try:
                os.remove(tempfile.name)
            except OSError:
                pass
        del self.tempfiles

    def test_zone_compare_equal(self):
        etc_localtime = self.create_tempfile_with_contents('a')
        zone_path = self.create_tempfile_with_contents('a')

        with patch(GET_ZONE_FILE, lambda p: zone_path.name):
            with patch(GET_ETC_LOCALTIME_PATH, lambda: etc_localtime.name):

                self.assertTrue(timezone.zone_compare('foo'))

    def test_zone_compare_nonexistent(self):
        etc_localtime = self.create_tempfile_with_contents('a')

        with patch(GET_ZONE_FILE, lambda p: '/foopath/nonexistent'):
            with patch(GET_ETC_LOCALTIME_PATH, lambda: etc_localtime.name):

                self.assertRaises(SaltInvocationError, timezone.zone_compare, 'foo')

    def test_zone_compare_unequal(self):
        etc_localtime = self.create_tempfile_with_contents('a')
        zone_path = self.create_tempfile_with_contents('b')

        with patch(GET_ZONE_FILE, lambda p: zone_path.name):
            with patch(GET_ETC_LOCALTIME_PATH, lambda: etc_localtime.name):

                self.assertFalse(timezone.zone_compare('foo'))

    def test_missing_localtime(self):
        with patch(GET_ZONE_FILE, lambda p: '/nonexisting'):
            with patch(GET_ETC_LOCALTIME_PATH, lambda: '/also-missing'):
                self.assertRaises(CommandExecutionError, timezone.zone_compare, 'foo')

    def create_tempfile_with_contents(self, contents):
        temp = NamedTemporaryFile(delete=False)
        if six.PY3:
            temp.write(salt.utils.stringutils.to_bytes(contents))
        else:
            temp.write(contents)
        temp.close()
        self.tempfiles.append(temp)
        return temp


@skipIf(NO_MOCK, NO_MOCK_REASON)
class TimezoneModuleTestCase(TestCase, LoaderModuleMockMixin):
    '''
        Timezone test case
        '''
    TEST_TZ = 'UTC'

    def setup_loader_modules(self):
        return {timezone: {'__grains__': {'os': ''},
                           '__salt__': {'file.sed': MagicMock(),
                                        'cmd.run': MagicMock(),
                                        'cmd.retcode': MagicMock(return_value=0)}}}

    @patch('salt.utils.path.which', MagicMock(return_value=False))
    def test_get_zone_centos(self):
        '''
        Test CentOS is recognized
        :return:
        '''
        with patch.dict(timezone.__grains__, {'os': 'centos'}):
            with patch('salt.modules.timezone._get_zone_etc_localtime', MagicMock(return_value=self.TEST_TZ)):
                assert timezone.get_zone() == self.TEST_TZ

    @patch('salt.utils.path.which', MagicMock(return_value=False))
    def test_get_zone_os_family_rh_suse(self):
        '''
        Test RedHat and Suse are recognized
        :return:
        '''
        for osfamily in ['RedHat', 'Suse']:
            with patch.dict(timezone.__grains__, {'os_family': [osfamily]}):
                with patch('salt.modules.timezone._get_zone_sysconfig', MagicMock(return_value=self.TEST_TZ)):
                    assert timezone.get_zone() == self.TEST_TZ

    @patch('salt.utils.path.which', MagicMock(return_value=False))
    def test_get_zone_os_family_debian_gentoo(self):
        '''
        Test Debian and Gentoo are recognized
        :return:
        '''
        for osfamily in ['Debian', 'Gentoo']:
            with patch.dict(timezone.__grains__, {'os_family': [osfamily]}):
                with patch('salt.modules.timezone._get_zone_etc_timezone', MagicMock(return_value=self.TEST_TZ)):
                    assert timezone.get_zone() == self.TEST_TZ

    @patch('salt.utils.path.which', MagicMock(return_value=False))
    def test_get_zone_os_family_allbsd_nilinuxrt(self):
        '''
        Test *BSD and NILinuxRT are recognized
        :return:
        '''
        for osfamily in ['FreeBSD', 'OpenBSD', 'NetBSD', 'NILinuxRT']:
            with patch.dict(timezone.__grains__, {'os_family': osfamily}):
                with patch('salt.modules.timezone._get_zone_etc_localtime', MagicMock(return_value=self.TEST_TZ)):
                    assert timezone.get_zone() == self.TEST_TZ

    @patch('salt.utils.path.which', MagicMock(return_value=False))
    def test_get_zone_os_family_slowlaris(self):
        '''
        Test Slowlaris is recognized
        :return:
        '''
        with patch.dict(timezone.__grains__, {'os_family': ['Solaris']}):
            with patch('salt.modules.timezone._get_zone_solaris', MagicMock(return_value=self.TEST_TZ)):
                assert timezone.get_zone() == self.TEST_TZ

    @patch('salt.utils.path.which', MagicMock(return_value=False))
    def test_get_zone_os_family_aix(self):
        '''
        Test IBM AIX is recognized
        :return:
        '''
        with patch.dict(timezone.__grains__, {'os_family': ['AIX']}):
            with patch('salt.modules.timezone._get_zone_aix', MagicMock(return_value=self.TEST_TZ)):
                assert timezone.get_zone() == self.TEST_TZ

    @skipIf(salt.utils.platform.is_windows(), 'os.symlink not available in Windows')
    @patch('salt.utils.path.which', MagicMock(return_value=False))
    @patch('os.path.exists', MagicMock(return_value=True))
    @patch('os.unlink', MagicMock())
    @patch('os.symlink', MagicMock())
    def test_set_zone_redhat(self):
        '''
        Test zone set on RH series
        :return:
        '''
        with patch.dict(timezone.__grains__, {'os_family': ['RedHat']}):
            assert timezone.set_zone(self.TEST_TZ)
            name, args, kwargs = timezone.__salt__['file.sed'].mock_calls[0]
            assert args == ('/etc/sysconfig/clock', '^ZONE=.*', 'ZONE="UTC"')

    @skipIf(salt.utils.platform.is_windows(), 'os.symlink not available in Windows')
    @patch('salt.utils.path.which', MagicMock(return_value=False))
    @patch('os.path.exists', MagicMock(return_value=True))
    @patch('os.unlink', MagicMock())
    @patch('os.symlink', MagicMock())
    def test_set_zone_suse(self):
        '''
        Test zone set on SUSE series
        :return:
        '''
        with patch.dict(timezone.__grains__, {'os_family': ['Suse']}):
            assert timezone.set_zone(self.TEST_TZ)
            name, args, kwargs = timezone.__salt__['file.sed'].mock_calls[0]
            assert args == ('/etc/sysconfig/clock', '^TIMEZONE=.*', 'TIMEZONE="UTC"')

    @skipIf(salt.utils.platform.is_windows(), 'os.symlink not available in Windows')
    @patch('salt.utils.path.which', MagicMock(return_value=False))
    @patch('os.path.exists', MagicMock(return_value=True))
    @patch('os.unlink', MagicMock())
    @patch('os.symlink', MagicMock())
    def test_set_zone_gentoo(self):
        '''
        Test zone set on Gentoo series
        :return:
        '''
        with patch.dict(timezone.__grains__, {'os_family': ['Gentoo']}):
            _fopen = mock_open()
            with patch('salt.utils.files.fopen', _fopen):
                assert timezone.set_zone(self.TEST_TZ)
                name, args, kwargs = _fopen.mock_calls[0]
                assert args == ('/etc/timezone', 'w')
                name, args, kwargs = _fopen.return_value.__enter__.return_value.write.mock_calls[0]
                assert args == ('UTC',)

    @skipIf(salt.utils.platform.is_windows(), 'os.symlink not available in Windows')
    @patch('salt.utils.path.which', MagicMock(return_value=False))
    @patch('os.path.exists', MagicMock(return_value=True))
    @patch('os.unlink', MagicMock())
    @patch('os.symlink', MagicMock())
    def test_set_zone_debian(self):
        '''
        Test zone set on Debian series
        :return:
        '''
        with patch.dict(timezone.__grains__, {'os_family': ['Debian']}):
            _fopen = mock_open()
            with patch('salt.utils.files.fopen', _fopen):
                assert timezone.set_zone(self.TEST_TZ)
                name, args, kwargs = _fopen.mock_calls[0]
                assert args == ('/etc/timezone', 'w')
                name, args, kwargs = _fopen.return_value.__enter__.return_value.write.mock_calls[0]
                assert args == ('UTC',)

    @skipIf(salt.utils.platform.is_windows(), 'os.symlink not available in Windows')
    @patch('salt.utils.path.which', MagicMock(return_value=True))
    @patch('os.path.exists', MagicMock(return_value=True))
    @patch('os.unlink', MagicMock())
    @patch('os.symlink', MagicMock())
    def test_get_hwclock_timedate_utc(self):
        '''
        Test get hwclock UTC/localtime
        :return:
        '''
        with patch('salt.modules.timezone._timedatectl', MagicMock(return_value={'stdout': 'rtc in local tz'})):
            assert timezone.get_hwclock() == 'UTC'
        with patch('salt.modules.timezone._timedatectl', MagicMock(return_value={'stdout': 'rtc in local tz:yes'})):
            assert timezone.get_hwclock() == 'localtime'

    @skipIf(salt.utils.platform.is_windows(), 'os.symlink not available in Windows')
    @patch('salt.utils.path.which', MagicMock(return_value=False))
    @patch('os.path.exists', MagicMock(return_value=True))
    @patch('os.unlink', MagicMock())
    @patch('os.symlink', MagicMock())
    def test_get_hwclock_suse(self):
        '''
        Test get hwclock on SUSE
        :return:
        '''
        with patch.dict(timezone.__grains__, {'os_family': ['Suse']}):
            timezone.get_hwclock()
            name, args, kwarg = timezone.__salt__['cmd.run'].mock_calls[0]
            assert args == (['tail', '-n', '1', '/etc/adjtime'],)
            assert kwarg == {'python_shell': False}

    @skipIf(salt.utils.platform.is_windows(), 'os.symlink not available in Windows')
    @patch('salt.utils.path.which', MagicMock(return_value=False))
    @patch('os.path.exists', MagicMock(return_value=True))
    @patch('os.unlink', MagicMock())
    @patch('os.symlink', MagicMock())
    def test_get_hwclock_redhat(self):
        '''
        Test get hwclock on RedHat
        :return:
        '''
        with patch.dict(timezone.__grains__, {'os_family': ['RedHat']}):
            timezone.get_hwclock()
            name, args, kwarg = timezone.__salt__['cmd.run'].mock_calls[0]
            assert args == (['tail', '-n', '1', '/etc/adjtime'],)
            assert kwarg == {'python_shell': False}

    def _test_get_hwclock_debian(self):  # TODO: Enable this when testing environment is working properly
        '''
        Test get hwclock on Debian
        :return:
        '''
        with patch('salt.utils.path.which', MagicMock(return_value=False)):
            with patch('os.path.exists', MagicMock(return_value=True)):
                with patch('os.unlink', MagicMock()):
                    with patch('os.symlink', MagicMock()):
                        with patch.dict(timezone.__grains__, {'os_family': ['Debian']}):
                            timezone.get_hwclock()
                            name, args, kwarg = timezone.__salt__['cmd.run'].mock_calls[0]
                            assert args == (['tail', '-n', '1', '/etc/adjtime'],)
                            assert kwarg == {'python_shell': False}

    @skipIf(salt.utils.platform.is_windows(), 'os.symlink not available in Windows')
    @patch('salt.utils.path.which', MagicMock(return_value=False))
    @patch('os.path.exists', MagicMock(return_value=True))
    @patch('os.unlink', MagicMock())
    @patch('os.symlink', MagicMock())
    def test_get_hwclock_solaris(self):
        '''
        Test get hwclock on Solaris
        :return:
        '''
        # Incomplete
        with patch.dict(timezone.__grains__, {'os_family': ['Solaris']}):
            assert timezone.get_hwclock() == 'UTC'
            with patch('salt.utils.files.fopen', mock_open()):
                assert timezone.get_hwclock() == 'localtime'

    @skipIf(salt.utils.platform.is_windows(), 'os.symlink not available in Windows')
    @patch('salt.utils.path.which', MagicMock(return_value=False))
    @patch('os.path.exists', MagicMock(return_value=True))
    @patch('os.unlink', MagicMock())
    @patch('os.symlink', MagicMock())
    def test_get_hwclock_aix(self):
        '''
        Test get hwclock on AIX
        :return:
        '''
        # Incomplete
        hwclock = 'localtime'
        if not os.path.isfile('/etc/environment'):
            hwclock = 'UTC'
        with patch.dict(timezone.__grains__, {'os_family': ['AIX']}):
            assert timezone.get_hwclock() == hwclock

<<<<<<< HEAD
    @skipIf(salt.utils.platform.is_windows(), 'os.symlink not available in Windows')
    @patch('salt.utils.path.which', MagicMock(return_value=False))
=======
    @skipIf(salt.utils.is_windows(), 'os.symlink not available in Windows')
    @patch('salt.utils.which', MagicMock(return_value=True))
    def test_set_hwclock_timedatectl(self):
        '''
        Test set hwclock with timedatectl
        :return:
        '''
        timezone.set_hwclock('UTC')
        name, args, kwargs = timezone.__salt__['cmd.retcode'].mock_calls[0]
        assert args == (['timedatectl', 'set-local-rtc', 'false'],)

        timezone.set_hwclock('localtime')
        name, args, kwargs = timezone.__salt__['cmd.retcode'].mock_calls[1]
        assert args == (['timedatectl', 'set-local-rtc', 'true'],)

    @skipIf(salt.utils.is_windows(), 'os.symlink not available in Windows')
    @patch('salt.utils.which', MagicMock(return_value=False))
>>>>>>> df2a1563
    @patch('os.path.exists', MagicMock(return_value=True))
    @patch('os.unlink', MagicMock())
    @patch('os.symlink', MagicMock())
    def test_set_hwclock_aix_nilinuxrt(self):
        '''
        Test set hwclock on AIX and NILinuxRT
        :return:
        '''
        for osfamily in ['AIX', 'NILinuxRT']:
            with patch.dict(timezone.__grains__, {'os_family': osfamily}):
                with self.assertRaises(SaltInvocationError):
                    assert timezone.set_hwclock('forty two')
                assert timezone.set_hwclock('UTC')

    @skipIf(salt.utils.platform.is_windows(), 'os.symlink not available in Windows')
    @patch('salt.utils.path.which', MagicMock(return_value=False))
    @patch('os.path.exists', MagicMock(return_value=True))
    @patch('os.unlink', MagicMock())
    @patch('os.symlink', MagicMock())
    @patch('salt.modules.timezone.get_zone', MagicMock(return_value='TEST_TIMEZONE'))
    def test_set_hwclock_solaris(self):
        '''
        Test set hwclock on Solaris
        :return:
        '''
        with patch.dict(timezone.__grains__, {'os_family': ['Solaris'],
                                              'cpuarch': 'x86'}):
            with self.assertRaises(SaltInvocationError):
                assert timezone.set_hwclock('forty two')
            assert timezone.set_hwclock('UTC')
            name, args, kwargs = timezone.__salt__['cmd.retcode'].mock_calls[0]
            assert args == (['rtc', '-z', 'GMT'],)
            assert kwargs == {'python_shell': False}

    @skipIf(salt.utils.platform.is_windows(), 'os.symlink not available in Windows')
    @patch('salt.utils.path.which', MagicMock(return_value=False))
    @patch('os.path.exists', MagicMock(return_value=True))
    @patch('os.unlink', MagicMock())
    @patch('os.symlink', MagicMock())
    @patch('salt.modules.timezone.get_zone', MagicMock(return_value='TEST_TIMEZONE'))
    def test_set_hwclock_arch(self):
        '''
        Test set hwclock on arch
        :return:
        '''
        with patch.dict(timezone.__grains__, {'os_family': ['Arch']}):
            assert timezone.set_hwclock('UTC')
            name, args, kwargs = timezone.__salt__['cmd.retcode'].mock_calls[0]
            assert args == (['timezonectl', 'set-local-rtc', 'false'],)
            assert kwargs == {'python_shell': False}

    @skipIf(salt.utils.platform.is_windows(), 'os.symlink not available in Windows')
    @patch('salt.utils.path.which', MagicMock(return_value=False))
    @patch('os.path.exists', MagicMock(return_value=True))
    @patch('os.unlink', MagicMock())
    @patch('os.symlink', MagicMock())
    @patch('salt.modules.timezone.get_zone', MagicMock(return_value='TEST_TIMEZONE'))
    def test_set_hwclock_redhat(self):
        '''
        Test set hwclock on RedHat
        :return:
        '''
        with patch.dict(timezone.__grains__, {'os_family': ['RedHat']}):
            assert timezone.set_hwclock('UTC')
            name, args, kwargs = timezone.__salt__['file.sed'].mock_calls[0]
            assert args == ('/etc/sysconfig/clock', '^ZONE=.*', 'ZONE="TEST_TIMEZONE"')

    @skipIf(salt.utils.platform.is_windows(), 'os.symlink not available in Windows')
    @patch('salt.utils.path.which', MagicMock(return_value=False))
    @patch('os.path.exists', MagicMock(return_value=True))
    @patch('os.unlink', MagicMock())
    @patch('os.symlink', MagicMock())
    @patch('salt.modules.timezone.get_zone', MagicMock(return_value='TEST_TIMEZONE'))
    def test_set_hwclock_suse(self):
        '''
        Test set hwclock on SUSE
        :return:
        '''
        with patch.dict(timezone.__grains__, {'os_family': ['Suse']}):
            assert timezone.set_hwclock('UTC')
            name, args, kwargs = timezone.__salt__['file.sed'].mock_calls[0]
            assert args == ('/etc/sysconfig/clock', '^TIMEZONE=.*', 'TIMEZONE="TEST_TIMEZONE"')

    @skipIf(salt.utils.platform.is_windows(), 'os.symlink not available in Windows')
    @patch('salt.utils.path.which', MagicMock(return_value=False))
    @patch('os.path.exists', MagicMock(return_value=True))
    @patch('os.unlink', MagicMock())
    @patch('os.symlink', MagicMock())
    @patch('salt.modules.timezone.get_zone', MagicMock(return_value='TEST_TIMEZONE'))
    def test_set_hwclock_debian(self):
        '''
        Test set hwclock on Debian
        :return:
        '''
        with patch.dict(timezone.__grains__, {'os_family': ['Debian']}):
            assert timezone.set_hwclock('UTC')
            name, args, kwargs = timezone.__salt__['file.sed'].mock_calls[0]
            assert args == ('/etc/default/rcS', '^UTC=.*', 'UTC=yes')

            assert timezone.set_hwclock('localtime')
            name, args, kwargs = timezone.__salt__['file.sed'].mock_calls[1]
            assert args == ('/etc/default/rcS', '^UTC=.*', 'UTC=no')

    @skipIf(salt.utils.platform.is_windows(), 'os.symlink not available in Windows')
    @patch('salt.utils.path.which', MagicMock(return_value=False))
    @patch('os.path.exists', MagicMock(return_value=True))
    @patch('os.unlink', MagicMock())
    @patch('os.symlink', MagicMock())
    @patch('salt.modules.timezone.get_zone', MagicMock(return_value='TEST_TIMEZONE'))
    def test_set_hwclock_gentoo(self):
        '''
        Test set hwclock on Gentoo
        :return:
        '''
        with patch.dict(timezone.__grains__, {'os_family': ['Gentoo']}):
            with self.assertRaises(SaltInvocationError):
                timezone.set_hwclock('forty two')

            timezone.set_hwclock('UTC')
            name, args, kwargs = timezone.__salt__['file.sed'].mock_calls[0]
            assert args == ('/etc/conf.d/hwclock', '^clock=.*', 'clock="UTC"')

            timezone.set_hwclock('localtime')
            name, args, kwargs = timezone.__salt__['file.sed'].mock_calls[1]
            assert args == ('/etc/conf.d/hwclock', '^clock=.*', 'clock="local"')<|MERGE_RESOLUTION|>--- conflicted
+++ resolved
@@ -325,12 +325,8 @@
         with patch.dict(timezone.__grains__, {'os_family': ['AIX']}):
             assert timezone.get_hwclock() == hwclock
 
-<<<<<<< HEAD
-    @skipIf(salt.utils.platform.is_windows(), 'os.symlink not available in Windows')
-    @patch('salt.utils.path.which', MagicMock(return_value=False))
-=======
-    @skipIf(salt.utils.is_windows(), 'os.symlink not available in Windows')
-    @patch('salt.utils.which', MagicMock(return_value=True))
+    @skipIf(salt.utils.platform.is_windows(), 'os.symlink not available in Windows')
+    @patch('salt.utils.path.which', MagicMock(return_value=True))
     def test_set_hwclock_timedatectl(self):
         '''
         Test set hwclock with timedatectl
@@ -344,9 +340,8 @@
         name, args, kwargs = timezone.__salt__['cmd.retcode'].mock_calls[1]
         assert args == (['timedatectl', 'set-local-rtc', 'true'],)
 
-    @skipIf(salt.utils.is_windows(), 'os.symlink not available in Windows')
-    @patch('salt.utils.which', MagicMock(return_value=False))
->>>>>>> df2a1563
+    @skipIf(salt.utils.platform.is_windows(), 'os.symlink not available in Windows')
+    @patch('salt.utils.path.which', MagicMock(return_value=False))
     @patch('os.path.exists', MagicMock(return_value=True))
     @patch('os.unlink', MagicMock())
     @patch('os.symlink', MagicMock())
