--- conflicted
+++ resolved
@@ -1550,25 +1550,9 @@
                     load['out'] = oput
         if self.opts['cache_jobs']:
             # Local job cache has been enabled
-<<<<<<< HEAD
-            fn_ = os.path.join(
-                self.opts['cachedir'],
-                'minion_jobs',
-                load['jid'],
-                'return.p')
-            jdir = os.path.dirname(fn_)
-            if not os.path.isdir(jdir):
-                os.makedirs(jdir)
-            salt.utils.fopen(fn_, 'w+b').write(self.serial.dumps(ret))
+            salt.utils.minion.cache_jobs(self.opts, load['jid'], ret)
 
         def timeout_handler(*_):
-=======
-            salt.utils.minion.cache_jobs(self.opts, load['jid'], ret)
-
-        try:
-            ret_val = channel.send(load, timeout=timeout)
-        except SaltReqTimeoutError:
->>>>>>> 033bef2e
             msg = ('The minion failed to return the job information for job '
                    '{0}. This is often due to the master being shut down or '
                    'overloaded. If the master is running consider increasing '
