# -*- coding: utf-8 -*-
'''
Routines to set up a minion
'''
# Import python libs
from __future__ import absolute_import
from __future__ import print_function
import copy
import errno
import fnmatch
import hashlib
import logging
import multiprocessing
import os
import re
import salt
import signal
import sys
import threading
import time
import traceback
import types
from random import randint, shuffle
from salt.ext.six.moves import range  # pylint: disable=import-error,redefined-builtin

from stat import S_IMODE

# Import third party libs
try:
    import zmq
    HAS_ZMQ = True
except ImportError:
    # Running in local, zmq not needed
    HAS_ZMQ = False

HAS_RANGE = False
try:
    import seco.range
    HAS_RANGE = True
except ImportError:
    pass

HAS_PSUTIL = False
try:
    import psutil
    HAS_PSUTIL = True
except ImportError:
    pass

HAS_RESOURCE = False
try:
    import resource
    HAS_RESOURCE = True
except ImportError:
    pass

try:
    import zmq.utils.monitor
    HAS_ZMQ_MONITOR = True
except ImportError:
    HAS_ZMQ_MONITOR = False
# pylint: enable=import-error

# Import salt libs
from salt.exceptions import (
    AuthenticationError, CommandExecutionError, CommandNotFoundError,
    SaltInvocationError, SaltReqTimeoutError, SaltClientError,
    SaltSystemExit, SaltSyndicMasterError
)
import salt.client
import salt.crypt
import salt.loader
import salt.payload
import salt.beacons
import salt.utils
import salt.utils.jid
import salt.pillar
import salt.utils.args
import salt.utils.event
import salt.utils.minion
import salt.utils.schedule
import salt.utils.error
import salt.utils.zeromq
import salt.defaults.exitcodes

from salt.defaults import DEFAULT_TARGET_DELIM
from salt.ext.six import string_types
from salt.utils.debug import enable_sigusr1_handler
from salt.utils.event import tagify
import salt.syspaths

log = logging.getLogger(__name__)

# To set up a minion:
# 1. Read in the configuration
# 2. Generate the function mapping dict
# 3. Authenticate with the master
# 4. Store the AES key
# 5. Connect to the publisher
# 6. Handle publications


def resolve_dns(opts):
    '''
    Resolves the master_ip and master_uri options
    '''
    ret = {}
    check_dns = True
    if (opts.get('file_client', 'remote') == 'local' and
            not opts.get('use_master_when_local', False)):
        check_dns = False

    if check_dns is True:
        # Because I import salt.log below I need to re-import salt.utils here
        import salt.utils
        try:
            ret['master_ip'] = \
                    salt.utils.dns_check(opts['master'], True, opts['ipv6'])
        except SaltClientError:
            if opts['retry_dns']:
                while True:
                    import salt.log
                    msg = ('Master hostname: \'{0}\' not found. Retrying in {1} '
                           'seconds').format(opts['master'], opts['retry_dns'])
                    if salt.log.is_console_configured():
                        log.error(msg)
                    else:
                        print('WARNING: {0}'.format(msg))
                    time.sleep(opts['retry_dns'])
                    try:
                        ret['master_ip'] = salt.utils.dns_check(
                            opts['master'], True, opts['ipv6']
                        )
                        break
                    except SaltClientError:
                        pass
            else:
                ret['master_ip'] = '127.0.0.1'
        except SaltSystemExit:
            err = 'Master address: {0} could not be resolved. Invalid or unresolveable address.'.format(
                opts.get('master', 'Unknown'))
            log.error(err)
            raise SaltSystemExit(code=42, msg=err)
    else:
        ret['master_ip'] = '127.0.0.1'

    if 'master_ip' in ret and 'master_ip' in opts:
        if ret['master_ip'] != opts['master_ip']:
            log.warning('Master ip address changed from {0} to {1}'.format(opts['master_ip'],
                                                                          ret['master_ip'])
            )
    ret['master_uri'] = 'tcp://{ip}:{port}'.format(ip=ret['master_ip'],
                                                   port=opts['master_port'])
    return ret


def get_proc_dir(cachedir, **kwargs):
    '''
    Given the cache directory, return the directory that process data is
    stored in, creating it if it doesn't exist.
    The following optional Keyword Arguments are handled:

    mode: which is anything os.makedir would accept as mode.

    uid: the uid to set, if not set, or it is None or -1 no changes are
         made. Same applies if the directory is already owned by this
         uid. Must be int. Works only on unix/unix like systems.

    gid: the gid to set, if not set, or it is None or -1 no changes are
         made. Same applies if the directory is already owned by this
         gid. Must be int. Works only on unix/unix like systems.
    '''
    fn_ = os.path.join(cachedir, 'proc')
    mode = kwargs.pop('mode', None)

    if mode is None:
        mode = {}
    else:
        mode = {'mode': mode}

    if not os.path.isdir(fn_):
        # proc_dir is not present, create it with mode settings
        os.makedirs(fn_, **mode)

    d_stat = os.stat(fn_)

    # if mode is not an empty dict then we have an explicit
    # dir mode. So lets check if mode needs to be changed.
    if mode:
        mode_part = S_IMODE(d_stat.st_mode)
        if mode_part != mode['mode']:
            os.chmod(fn_, (d_stat.st_mode ^ mode_part) | mode['mode'])

    if hasattr(os, 'chown'):
        # only on unix/unix like systems
        uid = kwargs.pop('uid', -1)
        gid = kwargs.pop('gid', -1)

        # if uid and gid are both -1 then go ahead with
        # no changes at all
        if (d_stat.st_uid != uid or d_stat.st_gid != gid) and \
                [i for i in (uid, gid) if i != -1]:
            os.chown(fn_, uid, gid)

    return fn_


def parse_args_and_kwargs(func, args, data=None):
    '''
    Wrap load_args_and_kwargs
    '''
    salt.utils.warn_until(
        'Boron',
        'salt.minion.parse_args_and_kwargs() has been renamed to '
        'salt.minion.load_args_and_kwargs(). Please change this function call '
        'before the Boron release of Salt.'
    )
    return load_args_and_kwargs(func, args, data=data)


def load_args_and_kwargs(func, args, data=None):
    '''
    Detect the args and kwargs that need to be passed to a function call, and
    check them against what was passed.
    '''
    argspec = salt.utils.args.get_function_argspec(func)
    _args = []
    _kwargs = {}
    invalid_kwargs = []

    for arg in args:
        if isinstance(arg, string_types):
            string_arg, string_kwarg = salt.utils.args.parse_input([arg], condition=False)  # pylint: disable=W0632
            if string_arg:
                # Don't append the version that was just derived from parse_cli
                # above, that would result in a 2nd call to
                # salt.utils.cli.yamlify_arg(), which could mangle the input.
                _args.append(arg)
            elif string_kwarg:
                salt.utils.warn_until(
                    'Boron',
                    'The list of function args and kwargs should be parsed '
                    'by salt.utils.args.parse_input() before calling '
                    'salt.minion.load_args_and_kwargs().'
                )
                if argspec.keywords or next(iter(string_kwarg.keys())) in argspec.args:
                    # Function supports **kwargs or is a positional argument to
                    # the function.
                    _kwargs.update(string_kwarg)
                else:
                    # **kwargs not in argspec and parsed argument name not in
                    # list of positional arguments. This keyword argument is
                    # invalid.
                    for key, val in string_kwarg.iteritems():
                        invalid_kwargs.append('{0}={1}'.format(key, val))
                continue

        # if the arg is a dict with __kwarg__ == True, then its a kwarg
        elif isinstance(arg, dict) and arg.pop('__kwarg__', False) is True:
            for key, val in arg.items():
                if argspec.keywords or key in argspec.args:
                    # Function supports **kwargs or is a positional argument to
                    # the function.
                    _kwargs[key] = val
                else:
                    # **kwargs not in argspec and parsed argument name not in
                    # list of positional arguments. This keyword argument is
                    # invalid.
                    invalid_kwargs.append('{0}={1}'.format(key, val))
            continue

        else:
            _args.append(arg)

    if invalid_kwargs:
        raise SaltInvocationError(
            'The following keyword arguments are not valid: {0}'
            .format(', '.join(invalid_kwargs))
        )

    if argspec.keywords and isinstance(data, dict):
        # this function accepts **kwargs, pack in the publish data
        for key, val in data.items():
            _kwargs['__pub_{0}'.format(key)] = val

    return _args, _kwargs


class SMinion(object):
    '''
    Create an object that has loaded all of the minion module functions,
    grains, modules, returners etc.  The SMinion allows developers to
    generate all of the salt minion functions and present them with these
    functions for general use.
    '''
    def __init__(self, opts):
        # Late setup of the opts grains, so we can log from the grains module
        opts['grains'] = salt.loader.grains(opts)
        self.opts = opts

        # Clean out the proc directory (default /var/cache/salt/minion/proc)
        if (self.opts.get('file_client', 'remote') == 'remote'
                or self.opts.get('use_master_when_local', False)):
            if isinstance(self.opts['master'], list):
                masters = self.opts['master']
                if self.opts['random_master'] is True:
                    shuffle(masters)
                for master in masters:
                    self.opts['master'] = master
                    self.opts.update(resolve_dns(opts))
                    try:
                        self.gen_modules()
                        break
                    except SaltClientError:
                        log.warning(('Attempted to authenticate with master '
                                     '{0} and failed'.format(master)))
                        continue
            else:
                if self.opts['random_master'] is True:
                    log.warning('random_master is True but there is only one master specified. Ignoring.')
                self.opts.update(resolve_dns(opts))
                self.gen_modules(initial_load=True)
        else:
            self.gen_modules(initial_load=True)

    def gen_modules(self, initial_load=False):
        '''
        Load all of the modules for the minion
        '''
        self.opts['pillar'] = salt.pillar.get_pillar(
            self.opts,
            self.opts['grains'],
            self.opts['id'],
            self.opts['environment']
        ).compile_pillar()
        self.functions = salt.loader.minion_mods(self.opts, include_errors=True)
        # TODO: remove
        self.function_errors = {}  # Keep the funcs clean
        self.returners = salt.loader.returners(self.opts, self.functions)
        self.states = salt.loader.states(self.opts, self.functions)
        self.rend = salt.loader.render(self.opts, self.functions)
        self.matcher = Matcher(self.opts, self.functions)
        self.functions['sys.reload_modules'] = self.gen_modules


class MinionBase(object):
    def __init__(self, opts):
        self.opts = opts

    def _init_context_and_poller(self):
        self.context = zmq.Context()
        self.poller = zmq.Poller()

    def _prepare_minion_event_system(self):
        # Prepare the minion event system
        #
        # Start with the publish socket
        self._init_context_and_poller()

        hash_type = getattr(hashlib, self.opts.get('hash_type', 'md5'))
        # Only use the first 10 chars to keep longer hashes from exceeding the
        # max socket path length.
        id_hash = hash_type(self.opts['id']).hexdigest()[:10]
        epub_sock_path = os.path.join(
            self.opts['sock_dir'],
            'minion_event_{0}_pub.ipc'.format(id_hash)
        )
        if os.path.exists(epub_sock_path):
            os.unlink(epub_sock_path)
        epull_sock_path = os.path.join(
            self.opts['sock_dir'],
            'minion_event_{0}_pull.ipc'.format(id_hash)
        )
        if os.path.exists(epull_sock_path):
            os.unlink(epull_sock_path)

        self.epub_sock = self.context.socket(zmq.PUB)

        if self.opts.get('ipc_mode', '') == 'tcp':
            epub_uri = 'tcp://127.0.0.1:{0}'.format(
                self.opts['tcp_pub_port']
            )
            epull_uri = 'tcp://127.0.0.1:{0}'.format(
                self.opts['tcp_pull_port']
            )
        else:
            epub_uri = 'ipc://{0}'.format(epub_sock_path)
            salt.utils.zeromq.check_ipc_path_max_len(epub_uri)
            epull_uri = 'ipc://{0}'.format(epull_sock_path)
            salt.utils.zeromq.check_ipc_path_max_len(epull_uri)

        log.debug(
            '{0} PUB socket URI: {1}'.format(
                self.__class__.__name__, epub_uri
            )
        )
        log.debug(
            '{0} PULL socket URI: {1}'.format(
                self.__class__.__name__, epull_uri
            )
        )

        # Check to make sure the sock_dir is available, create if not
        default_minion_sock_dir = os.path.join(
            salt.syspaths.SOCK_DIR,
            'minion'
        )
        minion_sock_dir = self.opts.get('sock_dir', default_minion_sock_dir)

        if not os.path.isdir(minion_sock_dir):
            # Let's try to create the directory defined on the configuration
            # file
            try:
                os.makedirs(minion_sock_dir, 0o755)
            except OSError as exc:
                log.error('Could not create SOCK_DIR: {0}'.format(exc))
                # Let's not fail yet and try using the default path
                if minion_sock_dir == default_minion_sock_dir:
                    # We're already trying the default system path, stop now!
                    raise

            if not os.path.isdir(default_minion_sock_dir):
                try:
                    os.makedirs(default_minion_sock_dir, 0o755)
                except OSError as exc:
                    log.error('Could not create SOCK_DIR: {0}'.format(exc))
                    # Let's stop at this stage
                    raise

        # Create the pull socket
        self.epull_sock = self.context.socket(zmq.PULL)

        # Securely bind the event sockets
        if self.opts.get('ipc_mode', '') != 'tcp':
            old_umask = os.umask(0o177)
        try:
            log.info('Starting pub socket on {0}'.format(epub_uri))
            self.epub_sock.bind(epub_uri)
            log.info('Starting pull socket on {0}'.format(epull_uri))
            self.epull_sock.bind(epull_uri)
        finally:
            if self.opts.get('ipc_mode', '') != 'tcp':
                os.umask(old_umask)

    @staticmethod
    def process_schedule(minion, loop_interval):
        try:
            minion.schedule.eval()
            # Check if scheduler requires lower loop interval than
            # the loop_interval setting
            if minion.schedule.loop_interval < loop_interval:
                loop_interval = minion.schedule.loop_interval
                log.debug(
                    'Overriding loop_interval because of scheduled jobs.'
                )
        except Exception as exc:
            log.error(
                'Exception {0} occurred in scheduled job'.format(exc)
            )
        return loop_interval

    def process_beacons(self, functions):
        '''
        Evaluate all of the configured beacons, grab the config again in case
        the pillar or grains changed
        '''
        if 'config.merge' in functions:
            b_conf = functions['config.merge']('beacons')
            if b_conf:
                return self.beacons.process(b_conf)
        return []


class MasterMinion(object):
    '''
    Create a fully loaded minion function object for generic use on the
    master. What makes this class different is that the pillar is
    omitted, otherwise everything else is loaded cleanly.
    '''
    def __init__(
            self,
            opts,
            returners=True,
            states=True,
            rend=True,
            matcher=True,
            whitelist=None):
        self.opts = salt.config.minion_config(opts['conf_file'])
        self.opts.update(opts)
        self.whitelist = whitelist
        self.opts['grains'] = salt.loader.grains(opts)
        self.opts['pillar'] = {}
        self.mk_returners = returners
        self.mk_states = states
        self.mk_rend = rend
        self.mk_matcher = matcher
        self.gen_modules(initial_load=True)

    def gen_modules(self, initial_load=False):
        '''
        Load all of the modules for the minion
        '''
        self.functions = salt.loader.minion_mods(
            self.opts,
            whitelist=self.whitelist,
            initial_load=initial_load)
        if self.mk_returners:
            self.returners = salt.loader.returners(self.opts, self.functions)
        if self.mk_states:
            self.states = salt.loader.states(self.opts, self.functions)
        if self.mk_rend:
            self.rend = salt.loader.render(self.opts, self.functions)
        if self.mk_matcher:
            self.matcher = Matcher(self.opts, self.functions)
        self.functions['sys.reload_modules'] = self.gen_modules


class MultiMinion(MinionBase):
    '''
    Create a multi minion interface, this creates as many minions as are
    defined in the master option and binds each minion object to a respective
    master.
    '''
    # timeout for one of the minions to auth with a master
    MINION_CONNECT_TIMEOUT = 5

    def __init__(self, opts):
        super(MultiMinion, self).__init__(opts)

    def minions(self):
        '''
        Return a dict of minion generators bound to the tune_in method

        dict of master -> minion_mapping, the mapping contains:

            opts: options used to create the minion
            last: last auth attempt time
            auth_wait: time to wait for next auth attempt
            minion: minion object
            generator: generator function (non-blocking tune_in)
        '''
        if not isinstance(self.opts['master'], list):
            log.error(
                'Attempting to start a multimaster system with one master')
            sys.exit(salt.defaults.exitcodes.EX_GENERIC)
        ret = {}
        for master in set(self.opts['master']):
            s_opts = copy.deepcopy(self.opts)
            s_opts['master'] = master
            s_opts['multimaster'] = True
            ret[master] = {'opts': s_opts,
                           'last': time.time(),
                           'auth_wait': s_opts['acceptance_wait_time']}
            try:
                minion = Minion(
                        s_opts,
                        self.MINION_CONNECT_TIMEOUT,
                        False,
                        'salt.loader.{0}'.format(master))
                ret[master]['minion'] = minion
                ret[master]['generator'] = minion.tune_in_no_block()
            except SaltClientError as exc:
                log.error('Error while bringing up minion for multi-master. Is master at {0} responding?'.format(master))
        return ret

    # Multi Master Tune In
    def tune_in(self):
        '''
        Bind to the masters

        This loop will attempt to create connections to masters it hasn't connected
        to yet, but once the initial connection is made it is up to ZMQ to do the
        reconnect (don't know of an API to get the state here in salt)
        '''
        self._prepare_minion_event_system()
        self.poller.register(self.epull_sock, zmq.POLLIN)

        # Prepare the minion generators
        minions = self.minions()
        loop_interval = int(self.opts['loop_interval'])
        auth_wait = self.opts['acceptance_wait_time']
        max_wait = self.opts['acceptance_wait_time_max']

        while True:
            package = None
            for minion in minions.values():
                if isinstance(minion, dict):
                    if 'minion' in minion:
                        minion = minion['minion']
                    else:
                        continue
                if not hasattr(minion, 'schedule'):
                    continue
                loop_interval = self.process_schedule(minion, loop_interval)
            socks = dict(self.poller.poll(1))
            if socks.get(self.epull_sock) == zmq.POLLIN:
                try:
                    package = self.epull_sock.recv(zmq.NOBLOCK)
                except Exception:
                    pass

            masters = list(minions.keys())
            shuffle(masters)
            # Do stuff per minion that we have
            for master in masters:
                minion = minions[master]
                # if we haven't connected yet, lets attempt some more.
                # make sure to keep separate auth_wait times, since these
                # are separate masters
                if 'generator' not in minion:
                    if time.time() - minion['auth_wait'] > minion['last']:
                        minion['last'] = time.time()
                        if minion['auth_wait'] < max_wait:
                            minion['auth_wait'] += auth_wait
                        try:
                            t_minion = Minion(minion['opts'], self.MINION_CONNECT_TIMEOUT, False)
                            minions[master]['minion'] = t_minion
                            minions[master]['generator'] = t_minion.tune_in_no_block()
                            minions[master]['auth_wait'] = self.opts['acceptance_wait_time']
                        except SaltClientError:
                            log.error('Error while bring up minion for multi-master. Is master {0} responding?'.format(master))
                            continue
                    else:
                        continue

                # run scheduled jobs if you have them
                loop_interval = self.process_schedule(minion['minion'], loop_interval)

                # If a minion instance receives event, handle the event on all
                # instances
                if package:
                    try:
                        for master in masters:
                            minions[master].handle_event(package)
                    except Exception:
                        pass
                    finally:
                        package = None

                # have the Minion class run anything it has to run
                next(minion['generator'])


class Minion(MinionBase):
    '''
    This class instantiates a minion, runs connections for a minion,
    and loads all of the functions into the minion
    '''

    def __init__(self, opts, timeout=60, safe=True, loaded_base_name=None):  # pylint: disable=W0231
        '''
        Pass in the options dict
        '''
        self._running = None
        self.win_proc = []
        self.loaded_base_name = loaded_base_name

        # Warn if ZMQ < 3.2
        if HAS_ZMQ:
            try:
                zmq_version_info = zmq.zmq_version_info()
            except AttributeError:
                # PyZMQ <= 2.1.9 does not have zmq_version_info, fall back to
                # using zmq.zmq_version() and build a version info tuple.
                zmq_version_info = tuple(
                    [int(x) for x in zmq.zmq_version().split('.')]
                )
            if zmq_version_info < (3, 2):
                log.warning(
                    'You have a version of ZMQ less than ZMQ 3.2! There are '
                    'known connection keep-alive issues with ZMQ < 3.2 which '
                    'may result in loss of contact with minions. Please '
                    'upgrade your ZMQ!'
                )
        # Late setup the of the opts grains, so we can log from the grains
        # module
        opts['grains'] = salt.loader.grains(opts)

        # evaluate the master to connect to and authenticate with it
        opts['master'] = self.eval_master(opts,
                                          timeout,
                                          safe)

        self.opts['pillar'] = salt.pillar.get_pillar(
            opts,
            opts['grains'],
            opts['id'],
            opts['environment']
        ).compile_pillar()
        self.functions, self.returners, self.function_errors = self._load_modules()
        self.serial = salt.payload.Serial(self.opts)
        self.mod_opts = self._prep_mod_opts()
        self.matcher = Matcher(self.opts, self.functions)
        self.beacons = salt.beacons.Beacon(opts, self.functions)
        uid = salt.utils.get_uid(user=opts.get('user', None))
        self.proc_dir = get_proc_dir(opts['cachedir'], uid=uid)
        self.schedule = salt.utils.schedule.Schedule(
            self.opts,
            self.functions,
            self.returners)

        # add default scheduling jobs to the minions scheduler
        if 'mine.update' in self.functions:
            log.info('Added mine.update to scheduler')
            self.schedule.add_job({
                '__mine_interval':
                {
                    'function': 'mine.update',
                    'minutes': opts['mine_interval'],
                    'jid_include': True,
                    'maxrunning': 2
                }
            })

        # add master_alive job if enabled
        if self.opts['master_alive_interval'] > 0:
            self.schedule.add_job({
                '__master_alive':
                {
                    'function': 'status.master',
                    'seconds': opts['master_alive_interval'],
                    'jid_include': True,
                    'maxrunning': 1,
                    'kwargs': {'master': self.opts['master'],
                               'connected': True}
                }
            })

        self.grains_cache = self.opts['grains']

        # store your hexid to subscribe to zmq, hash since zmq filters are prefix
        # matches this way we can avoid collisions
        self.hexid = hashlib.sha1(self.opts['id']).hexdigest()

        if 'proxy' in self.opts['pillar']:
            log.debug('I am {0} and I need to start some proxies for {1}'.format(self.opts['id'],
                                                                                 self.opts['pillar']['proxy']))
            for p in self.opts['pillar']['proxy']:
                log.debug('Starting {0} proxy.'.format(p))
                pid = os.fork()
                if pid > 0:
                    continue
                else:
                    proxyminion = salt.ProxyMinion()
                    proxyminion.start(self.opts['pillar']['proxy'][p])
                    self.clean_die(signal.SIGTERM, None)
        else:
            log.debug('I am {0} and I am not supposed to start any proxies. '
                      '(Likely not a problem)'.format(self.opts['id']))

        # __init__() from MinionBase is called in Minion.eval_master()

    def eval_master(self,
                    opts,
                    timeout=60,
                    safe=True,
                    failed=False):
        '''
        Evaluates and returns the current master address. In standard mode, just calls
        authenticate() with the given master address.

        With master_type=func evaluates the current master address from the given
        module and then calls authenticate().

        With master_type=failover takes the list of masters and loops through them.
        The first one that allows the minion to connect is used to authenticate() and
        then returned. If this function is called outside the minions initialization
        phase (for example from the minions main event-loop when a master connection
        loss was detected), 'failed' should be set to True. The current
        (possibly failed) master will then be removed from the list of masters.
        '''
        # check if master_type was altered from its default
        if opts['master_type'] != 'str':
            # check for a valid keyword
            if opts['master_type'] == 'func':
                # split module and function and try loading the module
                mod, fun = opts['master'].split('.')
                try:
                    master_mod = salt.loader.raw_mod(opts, mod, fun)
                    if not master_mod:
                        raise TypeError
                    # we take whatever the module returns as master address
                    opts['master'] = master_mod[mod + '.' + fun]()
                except TypeError:
                    msg = ('Failed to evaluate master address from '
                           'module \'{0}\''.format(opts['master']))
                    log.error(msg)
                    sys.exit(salt.defaults.exitcodes.EX_GENERIC)
                log.info('Evaluated master from module: {0}'.format(master_mod))

            # if failover is set, master has to be of type list
            elif opts['master_type'] == 'failover':
                if isinstance(opts['master'], list):
                    log.info('Got list of available master addresses:'
                             ' {0}'.format(opts['master']))
                    if opts['master_shuffle']:
                        shuffle(opts['master'])
                elif opts['__role'] == 'syndic':
                    log.info('Syndic setting master_syndic to \'{0}\''.format(opts['master']))

                # if failed=True, the minion was previously connected
                # we're probably called from the minions main-event-loop
                # because a master connection loss was detected. remove
                # the possibly failed master from the list of masters.
                elif failed:
                    log.info('Removing possibly failed master {0} from list of'
                             ' masters'.format(opts['master']))
                    # create new list of master with the possibly failed one removed
                    opts['master'] = [x for x in opts['master_list'] if opts['master'] != x]

                else:
                    msg = ('master_type set to \'failover\' but \'master\' '
                           'is not of type list but of type '
                           '{0}'.format(type(opts['master'])))
                    log.error(msg)
                    sys.exit(salt.defaults.exitcodes.EX_GENERIC)
            else:
                msg = ('Invalid keyword \'{0}\' for variable '
                       '\'master_type\''.format(opts['master_type']))
                log.error(msg)
                sys.exit(salt.defaults.exitcodes.EX_GENERIC)

        # if we have a list of masters, loop through them and be
        # happy with the first one that allows us to connect
        if isinstance(opts['master'], list):
            conn = False
            # shuffle the masters and then loop through them
            local_masters = copy.copy(opts['master'])

            for master in local_masters:
                opts['master'] = master
                opts.update(resolve_dns(opts))
                super(Minion, self).__init__(opts)

                # on first run, update self.opts with the whole master list
                # to enable a minion to re-use old masters if they get fixed
                if 'master_list' not in self.opts:
                    self.opts['master_list'] = local_masters

                try:
                    if self.authenticate(timeout, safe) != 'full':
                        conn = True
                        break
                except SaltClientError:
                    msg = ('Master {0} could not be reached, trying '
                           'next master (if any)'.format(opts['master']))
                    log.info(msg)
                    continue

            if not conn:
                self.connected = False
                msg = ('No master could be reached or all masters denied '
                       'the minions connection attempt.')
                log.error(msg)
            else:
                self.connected = True
                return opts['master']

        # single master sign in
        else:
            opts.update(resolve_dns(opts))
            super(Minion, self).__init__(opts)
            if self.authenticate(timeout, safe) == 'full':
                self.connected = False
                msg = ('master {0} rejected the minions connection because too '
                       'many minions are already connected.'.format(opts['master']))
                log.error(msg)
                sys.exit(salt.defaults.exitcodes.EX_GENERIC)
            else:
                self.connected = True
                return opts['master']

    def _prep_mod_opts(self):
        '''
        Returns a copy of the opts with key bits stripped out
        '''
        mod_opts = {}
        for key, val in self.opts.items():
            if key == 'logger':
                continue
            mod_opts[key] = val
        return mod_opts

    def _process_beacons(self):
        '''
        Process each beacon and send events if appropriate
        '''
        # Process Beacons
        try:
            beacons = self.process_beacons(self.functions)
<<<<<<< HEAD
        except Exception:
            log.critical('The beacon errored: ', exec_info=True)
=======
        except Exception as exc:
            log.critical('Beacon processing errored: {0}. No beacons will be procssed.'.format(traceback.format_exc(exc)))
            beacons = None
>>>>>>> 008c7fe8
        if beacons:
            self._fire_master(events=beacons)
            for beacon in beacons:
                serialized_data = salt.utils.dicttrim.trim_dict(
                    self.serial.dumps(beacon['data']),
                    self.opts.get('max_event_size', 1048576),
                    is_msgpacked=True,
                )
                log.debug('Sending event - data = {0}'.format(beacon['data']))
                event = '{0}{1}{2}'.format(
                        beacon['tag'],
                        salt.utils.event.TAGEND,
                        serialized_data)
                self.handle_event(event)
                self.epub_sock.send(event)

    def _load_modules(self, force_refresh=False, notify=False):
        '''
        Return the functions and the returners loaded up from the loader
        module
        '''
        # if this is a *nix system AND modules_max_memory is set, lets enforce
        # a memory limit on module imports
        # this feature ONLY works on *nix like OSs (resource module doesn't work on windows)
        modules_max_memory = False
        if self.opts.get('modules_max_memory', -1) > 0 and HAS_PSUTIL and HAS_RESOURCE:
            log.debug('modules_max_memory set, enforcing a maximum of {0}'.format(self.opts['modules_max_memory']))
            modules_max_memory = True
            old_mem_limit = resource.getrlimit(resource.RLIMIT_AS)
            rss, vms = psutil.Process(os.getpid()).get_memory_info()
            mem_limit = rss + vms + self.opts['modules_max_memory']
            resource.setrlimit(resource.RLIMIT_AS, (mem_limit, mem_limit))
        elif self.opts.get('modules_max_memory', -1) > 0:
            if not HAS_PSUTIL:
                log.error('Unable to enforce modules_max_memory because psutil is missing')
            if not HAS_RESOURCE:
                log.error('Unable to enforce modules_max_memory because resource is missing')

        self.opts['grains'] = salt.loader.grains(self.opts, force_refresh)
        if self.opts.get('multimaster', False):
            s_opts = copy.deepcopy(self.opts)
            functions = salt.loader.minion_mods(s_opts, loaded_base_name=self.loaded_base_name)
        else:
            functions = salt.loader.minion_mods(self.opts)
        returners = salt.loader.returners(self.opts, functions)
        errors = {}
        if '_errors' in functions:
            errors = functions['_errors']
            functions.pop('_errors')

        functions.clear()
        returners.clear()

        # we're done, reset the limits!
        if modules_max_memory is True:
            resource.setrlimit(resource.RLIMIT_AS, old_mem_limit)

        return functions, returners, errors

    def _fire_master(self, data=None, tag=None, events=None, pretag=None, timeout=60):
        '''
        Fire an event on the master, or drop message if unable to send.
        '''
        load = {'id': self.opts['id'],
                'cmd': '_minion_event',
                'pretag': pretag,
                'tok': self.tok}
        if events:
            load['events'] = events
        elif data and tag:
            load['data'] = data
            load['tag'] = tag
        elif not data and tag:
            load['data'] = {}
            load['tag'] = tag
        else:
            return
        channel = salt.transport.Channel.factory(self.opts)
        try:
            result = channel.send(load, timeout=timeout)
            return True
        except Exception:
            log.info('fire_master failed: {0}'.format(traceback.format_exc()))
            return False

    def _handle_payload(self, payload):
        '''
        Takes a payload from the master publisher and does whatever the
        master wants done.
        '''
        {'aes': self._handle_aes,
         'pub': self._handle_pub,
         'clear': self._handle_clear}[payload['enc']](payload['load'],
                                                      payload['sig'] if 'sig' in payload else None)

    def _handle_aes(self, load, sig=None):
        '''
        Takes the AES encrypted load, checks the signature if pub signatures
        are turned on, decrypts it, and runs the encapsulated instructions
        '''
        # Verify that the signature is valid
        master_pubkey_path = os.path.join(self.opts['pki_dir'], 'minion_master.pub')

        if sig and self.functions['config.get']('sign_pub_messages'):
            if not salt.crypt.verify_signature(master_pubkey_path, load, sig):
                raise AuthenticationError('Message signature failed to validate.')

        try:
            data = self.crypticle.loads(load)
        except AuthenticationError:
            # decryption of the payload failed, try to re-auth
            self.authenticate()
            data = self.crypticle.loads(load)

        # Verify that the publication is valid
        if 'tgt' not in data or 'jid' not in data or 'fun' not in data \
           or 'arg' not in data:
            return
        # Verify that the publication applies to this minion

        # It's important to note that the master does some pre-processing
        # to determine which minions to send a request to. So for example,
        # a "salt -G 'grain_key:grain_val' test.ping" will invoke some
        # pre-processing on the master and this minion should not see the
        # publication if the master does not determine that it should.

        if 'tgt_type' in data:
            match_func = getattr(self.matcher,
                                 '{0}_match'.format(data['tgt_type']), None)
            if match_func is None:
                return
            if data['tgt_type'] in ('grain', 'grain_pcre', 'pillar'):
                delimiter = data.get('delimiter', DEFAULT_TARGET_DELIM)
                if not match_func(data['tgt'], delimiter=delimiter):
                    return
            elif not match_func(data['tgt']):
                return
        else:
            if not self.matcher.glob_match(data['tgt']):
                return
        # If the minion does not have the function, don't execute,
        # this prevents minions that could not load a minion module
        # from returning a predictable exception
        #if data['fun'] not in self.functions:
        #    return
        if 'user' in data:
            log.info(
                'User {0[user]} Executing command {0[fun]} with jid '
                '{0[jid]}'.format(data)
            )
        else:
            log.info(
                'Executing command {0[fun]} with jid {0[jid]}'.format(data)
            )
        log.debug('Command details {0}'.format(data))
        self._handle_decoded_payload(data)

    def _handle_pub(self, load):
        '''
        Handle public key payloads
        '''
        pass

    def _handle_clear(self, load, sig=None):
        '''
        Handle un-encrypted transmissions
        '''
        pass

    def _handle_decoded_payload(self, data):
        '''
        Override this method if you wish to handle the decoded data
        differently.
        '''
        if isinstance(data['fun'], string_types):
            if data['fun'] == 'sys.reload_modules':
                self.functions, self.returners, self.function_errors = self._load_modules()
                self.schedule.functions = self.functions
                self.schedule.returners = self.returners
        if isinstance(data['fun'], tuple) or isinstance(data['fun'], list):
            target = Minion._thread_multi_return
        else:
            target = Minion._thread_return
        # We stash an instance references to allow for the socket
        # communication in Windows. You can't pickle functions, and thus
        # python needs to be able to reconstruct the reference on the other
        # side.
        instance = self
        if self.opts['multiprocessing']:
            if sys.platform.startswith('win'):
                # let python reconstruct the minion on the other side if we're
                # running on windows
                instance = None
            process = multiprocessing.Process(
                target=target, args=(instance, self.opts, data)
            )
        else:
            process = threading.Thread(
                target=target,
                args=(instance, self.opts, data),
                name=data['jid']
            )
        process.start()
        if not sys.platform.startswith('win'):
            process.join()
        else:
            self.win_proc.append(process)

    @classmethod
    def _thread_return(cls, minion_instance, opts, data):
        '''
        This method should be used as a threading target, start the actual
        minion side execution.
        '''
        # this seems awkward at first, but it's a workaround for Windows
        # multiprocessing communication.
        if not minion_instance:
            minion_instance = cls(opts)
        fn_ = os.path.join(minion_instance.proc_dir, data['jid'])
        if opts['multiprocessing']:
            salt.utils.daemonize_if(opts)

        salt.utils.appendproctitle(data['jid'])

        sdata = {'pid': os.getpid()}
        sdata.update(data)
        log.info('Starting a new job with PID {0}'.format(sdata['pid']))
        with salt.utils.fopen(fn_, 'w+b') as fp_:
            fp_.write(minion_instance.serial.dumps(sdata))
        ret = {'success': False}
        function_name = data['fun']
        if function_name in minion_instance.functions:
            try:
                func = minion_instance.functions[data['fun']]
                args, kwargs = load_args_and_kwargs(
                    func,
                    data['arg'],
                    data)
                minion_instance.functions.pack['__context__']['retcode'] = 0
                if opts.get('sudo_user', ''):
                    sudo_runas = opts.get('sudo_user')
                    if 'sudo.salt_call' in minion_instance.functions:
                        return_data = minion_instance.functions['sudo.salt_call'](
                                sudo_runas,
                                data['fun'],
                                *args,
                                **kwargs)
                else:
                    return_data = func(*args, **kwargs)
                if isinstance(return_data, types.GeneratorType):
                    ind = 0
                    iret = {}
                    for single in return_data:
                        if isinstance(single, dict) and isinstance(iret, dict):
                            iret.update(single)
                        else:
                            if not iret:
                                iret = []
                            iret.append(single)
                        tag = tagify([data['jid'], 'prog', opts['id'], str(ind)], 'job')
                        event_data = {'return': single}
                        minion_instance._fire_master(event_data, tag)
                        ind += 1
                    ret['return'] = iret
                else:
                    ret['return'] = return_data
                ret['retcode'] = minion_instance.functions.pack['__context__'].get(
                    'retcode',
                    0
                )
                ret['success'] = True
            except CommandNotFoundError as exc:
                msg = 'Command required for {0!r} not found'.format(
                    function_name
                )
                log.debug(msg, exc_info=True)
                ret['return'] = '{0}: {1}'.format(msg, exc)
                ret['out'] = 'nested'
            except CommandExecutionError as exc:
                log.error(
                    'A command in {0!r} had a problem: {1}'.format(
                        function_name,
                        exc
                    ),
                    exc_info_on_loglevel=logging.DEBUG
                )
                ret['return'] = 'ERROR: {0}'.format(exc)
                ret['out'] = 'nested'
            except SaltInvocationError as exc:
                log.error(
                    'Problem executing {0!r}: {1}'.format(
                        function_name,
                        exc
                    ),
                    exc_info_on_loglevel=logging.DEBUG
                )
                ret['return'] = 'ERROR executing {0!r}: {1}'.format(
                    function_name, exc
                )
                ret['out'] = 'nested'
            except TypeError as exc:
                msg = ('TypeError encountered executing {0}: {1}. See '
                       'debug log for more info.').format(function_name, exc)
                log.warning(msg, exc_info_on_loglevel=logging.DEBUG)
                ret['return'] = msg
                ret['out'] = 'nested'
            except Exception:
                msg = 'The minion function caused an exception'
                log.warning(msg, exc_info_on_loglevel=logging.DEBUG)
                salt.utils.error.fire_exception(salt.exceptions.MinionError(msg), opts, job=data)
                ret['return'] = '{0}: {1}'.format(msg, traceback.format_exc())
                ret['out'] = 'nested'
        else:
            ret['return'] = minion_instance.functions.missing_fun_string(function_name)
            mod_name = function_name.split('.')[0]
            if mod_name in minion_instance.function_errors:
                ret['return'] += ' Possible reasons: {0!r}'.format(minion_instance.function_errors[mod_name])
            ret['success'] = False
            ret['retcode'] = 254
            ret['out'] = 'nested'

        ret['jid'] = data['jid']
        ret['fun'] = data['fun']
        ret['fun_args'] = data['arg']
        if 'master_id' in data:
            ret['master_id'] = data['master_id']
        if 'metadata' in data:
            if isinstance(data['metadata'], dict):
                ret['metadata'] = data['metadata']
            else:
                log.warning('The metadata parameter must be a dictionary.  Ignoring.')
        minion_instance._return_pub(ret)
        if data['ret']:
            if 'ret_config' in data:
                ret['ret_config'] = data['ret_config']
            ret['id'] = opts['id']
            for returner in set(data['ret'].split(',')):
                try:
                    minion_instance.returners['{0}.returner'.format(
                        returner
                    )](ret)
                except Exception as exc:
                    log.error(
                        'The return failed for job {0} {1}'.format(
                        data['jid'],
                        exc
                        )
                    )
                    log.error(traceback.format_exc())

    @classmethod
    def _thread_multi_return(cls, minion_instance, opts, data):
        '''
        This method should be used as a threading target, start the actual
        minion side execution.
        '''
        salt.utils.appendproctitle(data['jid'])
        # this seems awkward at first, but it's a workaround for Windows
        # multiprocessing communication.
        if not minion_instance:
            minion_instance = cls(opts)
        ret = {
            'return': {},
            'success': {},
        }
        for ind in range(0, len(data['fun'])):
            ret['success'][data['fun'][ind]] = False
            try:
                func = minion_instance.functions[data['fun'][ind]]
                args, kwargs = load_args_and_kwargs(
                    func,
                    data['arg'][ind],
                    data)
                ret['return'][data['fun'][ind]] = func(*args, **kwargs)
                ret['success'][data['fun'][ind]] = True
            except Exception as exc:
                trb = traceback.format_exc()
                log.warning(
                    'The minion function caused an exception: {0}'.format(
                        exc
                    )
                )
                ret['return'][data['fun'][ind]] = trb
            ret['jid'] = data['jid']
            ret['fun'] = data['fun']
            ret['fun_args'] = data['arg']
        if 'metadata' in data:
            ret['metadata'] = data['metadata']
        minion_instance._return_pub(ret)
        if data['ret']:
            if 'ret_config' in data:
                ret['ret_config'] = data['ret_config']
            for returner in set(data['ret'].split(',')):
                ret['id'] = opts['id']
                try:
                    minion_instance.returners['{0}.returner'.format(
                        returner
                    )](ret)
                except Exception as exc:
                    log.error(
                        'The return failed for job {0} {1}'.format(
                        data['jid'],
                        exc
                        )
                    )

    def _return_pub(self, ret, ret_cmd='_return', timeout=60):
        '''
        Return the data from the executed command to the master server
        '''
        jid = ret.get('jid', ret.get('__jid__'))
        fun = ret.get('fun', ret.get('__fun__'))
        if self.opts['multiprocessing']:
            fn_ = os.path.join(self.proc_dir, jid)
            if os.path.isfile(fn_):
                try:
                    os.remove(fn_)
                except (OSError, IOError):
                    # The file is gone already
                    pass
        log.info('Returning information for job: {0}'.format(jid))
        channel = salt.transport.Channel.factory(self.opts)
        if ret_cmd == '_syndic_return':
            load = {'cmd': ret_cmd,
                    'id': self.opts['id'],
                    'jid': jid,
                    'fun': fun,
                    'arg': ret.get('arg'),
                    'tgt': ret.get('tgt'),
                    'tgt_type': ret.get('tgt_type'),
                    'load': ret.get('__load__')}
            if '__master_id__' in ret:
                load['master_id'] = ret['__master_id__']
            load['return'] = {}
            for key, value in ret.items():
                if key.startswith('__'):
                    continue
                load['return'][key] = value
        else:
            load = {'cmd': ret_cmd,
                    'id': self.opts['id']}
            for key, value in list(ret.items()):
                load[key] = value

        if 'out' in ret:
            if isinstance(ret['out'], string_types):
                load['out'] = ret['out']
            else:
                log.error('Invalid outputter {0}. This is likely a bug.'
                          .format(ret['out']))
        else:
            try:
                oput = self.functions[fun].__outputter__
            except (KeyError, AttributeError, TypeError):
                pass
            else:
                if isinstance(oput, string_types):
                    load['out'] = oput
        if self.opts['cache_jobs']:
            # Local job cache has been enabled
            fn_ = os.path.join(
                self.opts['cachedir'],
                'minion_jobs',
                load['jid'],
                'return.p')
            jdir = os.path.dirname(fn_)
            if not os.path.isdir(jdir):
                os.makedirs(jdir)
            salt.utils.fopen(fn_, 'w+b').write(self.serial.dumps(ret))
        try:
            ret_val = channel.send(load, timeout=timeout)
        except SaltReqTimeoutError:
            msg = ('The minion failed to return the job information for job '
                   '{0}. This is often due to the master being shut down or '
                   'overloaded. If the master is running consider increasing '
                   'the worker_threads value.').format(jid)
            log.warn(msg)
            return ''

        log.trace('ret_val = {0}'.format(ret_val))
        return ret_val

    def _state_run(self):
        '''
        Execute a state run based on information set in the minion config file
        '''
        if self.opts['startup_states']:
            data = {'jid': 'req', 'ret': self.opts.get('ext_job_cache', '')}
            if self.opts['startup_states'] == 'sls':
                data['fun'] = 'state.sls'
                data['arg'] = [self.opts['sls_list']]
            elif self.opts['startup_states'] == 'top':
                data['fun'] = 'state.top'
                data['arg'] = [self.opts['top_file']]
            else:
                data['fun'] = 'state.highstate'
                data['arg'] = []
            self._handle_decoded_payload(data)

    def _refresh_grains_watcher(self, refresh_interval_in_minutes):
        '''
        Create a loop that will fire a pillar refresh to inform a master about a change in the grains of this minion
        :param refresh_interval_in_minutes:
        :return: None
        '''
        if '__update_grains' not in self.opts.get('schedule', {}):
            if 'schedule' not in self.opts:
                self.opts['schedule'] = {}
            self.opts['schedule'].update({
                '__update_grains':
                    {
                        'function': 'event.fire',
                        'args': [{}, 'grains_refresh'],
                        'minutes': refresh_interval_in_minutes
                    }
            })

    def _set_tcp_keepalive(self):
        if hasattr(zmq, 'TCP_KEEPALIVE'):
            self.socket.setsockopt(
                zmq.TCP_KEEPALIVE, self.opts['tcp_keepalive']
            )
            self.socket.setsockopt(
                zmq.TCP_KEEPALIVE_IDLE, self.opts['tcp_keepalive_idle']
            )
            self.socket.setsockopt(
                zmq.TCP_KEEPALIVE_CNT, self.opts['tcp_keepalive_cnt']
            )
            self.socket.setsockopt(
                zmq.TCP_KEEPALIVE_INTVL, self.opts['tcp_keepalive_intvl']
            )

    def _set_monitor_socket(self):
        if not HAS_ZMQ_MONITOR or not self.opts['zmq_monitor']:
            return
        self.monitor_socket = self.socket.get_monitor_socket()
        t = threading.Thread(target=self._socket_monitor, args=(self.monitor_socket,))
        t.start()

    def _socket_monitor(self, monitor):
        event_map = {}
        for name in dir(zmq):
            if name.startswith('EVENT_'):
                value = getattr(zmq, name)
                event_map[value] = name
        while monitor.poll():
            evt = zmq.utils.monitor.recv_monitor_message(monitor)
            evt.update({'description': event_map[evt['event']]})
            log.debug("ZeroMQ event: {0}".format(evt))
            if evt['event'] == zmq.EVENT_MONITOR_STOPPED:
                break
        monitor.close()
        log.trace("event monitor thread done!")

    def _set_reconnect_ivl(self):
        recon_delay = self.opts['recon_default']

        if self.opts['recon_randomize']:
            recon_delay = randint(self.opts['recon_default'],
                                  self.opts['recon_default'] + self.opts['recon_max']
                          )

            log.debug("Generated random reconnect delay between '{0}ms' and '{1}ms' ({2})".format(
                self.opts['recon_default'],
                self.opts['recon_default'] + self.opts['recon_max'],
                recon_delay)
            )

        log.debug("Setting zmq_reconnect_ivl to '{0}ms'".format(recon_delay))
        self.socket.setsockopt(zmq.RECONNECT_IVL, recon_delay)

    def _set_reconnect_ivl_max(self):
        if hasattr(zmq, 'RECONNECT_IVL_MAX'):
            log.debug("Setting zmq_reconnect_ivl_max to '{0}ms'".format(
                self.opts['recon_default'] + self.opts['recon_max'])
            )

            self.socket.setsockopt(
                zmq.RECONNECT_IVL_MAX, self.opts['recon_max']
            )

    def _set_ipv4only(self):
        if self.opts['ipv6'] is True and hasattr(zmq, 'IPV4ONLY'):
            # IPv6 sockets work for both IPv6 and IPv4 addresses
            self.socket.setsockopt(zmq.IPV4ONLY, 0)

    def _fire_master_minion_start(self):
        # Send an event to the master that the minion is live
        self._fire_master(
            'Minion {0} started at {1}'.format(
            self.opts['id'],
            time.asctime()
            ),
            'minion_start'
        )
        # dup name spaced event
        self._fire_master(
            'Minion {0} started at {1}'.format(
            self.opts['id'],
            time.asctime()
            ),
            tagify([self.opts['id'], 'start'], 'minion'),
        )

    def _setsockopts(self):
        if self.opts['zmq_filtering']:
            # TODO: constants file for "broadcast"
            self.socket.setsockopt(zmq.SUBSCRIBE, 'broadcast')
            self.socket.setsockopt(zmq.SUBSCRIBE, self.hexid)
        else:
            self.socket.setsockopt(zmq.SUBSCRIBE, '')

        self.socket.setsockopt(zmq.IDENTITY, self.opts['id'])
        self._set_ipv4only()
        self._set_reconnect_ivl_max()
        self._set_tcp_keepalive()

    @property
    def master_pub(self):
        '''
        Return the master publish port
        '''
        return 'tcp://{ip}:{port}'.format(ip=self.opts['master_ip'],
                                          port=self.publish_port)

    def authenticate(self, timeout=60, safe=True):
        '''
        Authenticate with the master, this method breaks the functional
        paradigm, it will update the master information from a fresh sign
        in, signing in can occur as often as needed to keep up with the
        revolving master AES key.
        '''
        log.debug(
            'Attempting to authenticate with the Salt Master at {0}'.format(
                self.opts['master_ip']
            )
        )
        auth = salt.crypt.SAuth(self.opts)
        auth.authenticate(timeout=timeout, safe=safe)
        # TODO: remove these and just use a local reference to auth??
        self.tok = auth.gen_token('salt')
        self.crypticle = auth.crypticle
        if self.opts.get('syndic_master_publish_port'):
            self.publish_port = self.opts.get('syndic_master_publish_port')
        else:
            self.publish_port = auth.creds['publish_port']

    def module_refresh(self, force_refresh=False):
        '''
        Refresh the functions and returners.
        '''
        self.functions, self.returners, _ = self._load_modules(force_refresh)
        self.schedule.functions = self.functions
        self.schedule.returners = self.returners

    def pillar_refresh(self, force_refresh=False):
        '''
        Refresh the pillar
        '''
        try:
            self.opts['pillar'] = salt.pillar.get_pillar(
                self.opts,
                self.opts['grains'],
                self.opts['id'],
                self.opts['environment'],
            ).compile_pillar()
        except SaltClientError:
            # Do not exit if a pillar refresh fails.
            log.error('Pillar data could not be refreshed. '
                      'One or more masters may be down!')
        self.module_refresh(force_refresh)

    def manage_schedule(self, package):
        '''
        Refresh the functions and returners.
        '''
        tag, data = salt.utils.event.MinionEvent.unpack(package)
        func = data.get('func', None)
        name = data.get('name', None)
        schedule = data.get('schedule', None)
        where = data.get('where', None)

        if func == 'delete':
            self.schedule.delete_job(name)
        elif func == 'add':
            self.schedule.add_job(schedule)
        elif func == 'modify':
            self.schedule.modify_job(name, schedule, where)
        elif func == 'enable':
            self.schedule.enable_schedule()
        elif func == 'disable':
            self.schedule.disable_schedule()
        elif func == 'enable_job':
            self.schedule.enable_job(name, where)
        elif func == 'run_job':
            self.schedule.run_job(name, where)
        elif func == 'disable_job':
            self.schedule.disable_job(name, where)
        elif func == 'reload':
            self.schedule.reload(schedule)

    def environ_setenv(self, package):
        '''
        Set the salt-minion main process environment according to
        the data contained in the minion event data
        '''
        tag, data = salt.utils.event.MinionEvent.unpack(package)
        environ = data.get('environ', None)
        if environ is None:
            return False
        false_unsets = data.get('false_unsets', False)
        clear_all = data.get('clear_all', False)
        import salt.modules.environ as mod_environ
        return mod_environ.setenv(environ, false_unsets, clear_all)

    def clean_die(self, signum, frame):
        '''
        Python does not handle the SIGTERM cleanly, if it is signaled exit
        the minion process cleanly
        '''
        self._running = False
        exit(0)

    def _pre_tune(self):
        '''
        Set the minion running flag and issue the appropriate warnings if
        the minion cannot be started or is already running
        '''
        if self._running is None:
            self._running = True
        elif self._running is False:
            log.error(
                'This {0} was scheduled to stop. Not running '
                '{0}.tune_in()'.format(self.__class__.__name__)
            )
            return
        elif self._running is True:
            log.error(
                'This {0} is already running. Not running '
                '{0}.tune_in()'.format(self.__class__.__name__)
            )
            return

        try:
            log.info(
                '{0} is starting as user \'{1}\''.format(
                    self.__class__.__name__,
                    salt.utils.get_user()
                )
            )
        except Exception as err:
            # Only windows is allowed to fail here. See #3189. Log as debug in
            # that case. Else, error.
            log.log(
                salt.utils.is_windows() and logging.DEBUG or logging.ERROR,
                'Failed to get the user who is starting {0}'.format(
                    self.__class__.__name__
                ),
                exc_info=err
            )

    def _mine_send(self, package):
        '''
        Send mine data to the master
        '''
        channel = salt.transport.Channel.factory(self.opts)
        load = salt.utils.event.SaltEvent.unpack(package)[1]
        ret = channel.send(load)
        return ret

    def handle_event(self, package):
        '''
        Handle an event from the epull_sock (all local minion events)
        '''
        log.debug('Handling event {0!r}'.format(package))
        if package.startswith('module_refresh'):
            self.module_refresh()
        elif package.startswith('pillar_refresh'):
            self.pillar_refresh()
        elif package.startswith('manage_schedule'):
            self.manage_schedule(package)
        elif package.startswith('grains_refresh'):
            if self.grains_cache != self.opts['grains']:
                self.pillar_refresh(force_refresh=True)
                self.grains_cache = self.opts['grains']
        elif package.startswith('environ_setenv'):
            self.environ_setenv(package)
        elif package.startswith('_minion_mine'):
            self._mine_send(package)
        elif package.startswith('fire_master'):
            tag, data = salt.utils.event.MinionEvent.unpack(package)
            log.debug('Forwarding master event tag={tag}'.format(tag=data['tag']))
            self._fire_master(data['data'], data['tag'], data['events'], data['pretag'])
        elif package.startswith('__master_disconnected'):
            tag, data = salt.utils.event.MinionEvent.unpack(package)
            # if the master disconnect event is for a different master, raise an exception
            if data['master'] != self.opts['master']:
                raise Exception()
            if self.connected:
                # we are not connected anymore
                self.connected = False
                # modify the scheduled job to fire only on reconnect
                schedule = {
                   'function': 'status.master',
                   'seconds': self.opts['master_alive_interval'],
                   'jid_include': True,
                   'maxrunning': 2,
                   'kwargs': {'master': self.opts['master'],
                              'connected': False}
                }
                self.schedule.modify_job(name='__master_alive',
                                         schedule=schedule)

                log.info('Connection to master {0} lost'.format(self.opts['master']))

                if self.opts['master_type'] == 'failover':
                    log.info('Trying to tune in to next master from master-list')

                    # if eval_master finds a new master for us, self.connected
                    # will be True again on successfull master authentication
                    self.opts['master'] = self.eval_master(opts=self.opts,
                                                           failed=True)
                    if self.connected:
                        # re-init the subsystems to work with the new master
                        log.info('Re-initialising subsystems for new '
                                 'master {0}'.format(self.opts['master']))
                        del self.socket
                        del self.context
                        del self.poller
                        self._init_context_and_poller()
                        self.socket = self.context.socket(zmq.SUB)
                        self._set_reconnect_ivl()
                        self._setsockopts()
                        self.socket.connect(self.master_pub)
                        self.poller.register(self.socket, zmq.POLLIN)
                        self.poller.register(self.epull_sock, zmq.POLLIN)
                        self._fire_master_minion_start()
                        log.info('Minion is ready to receive requests!')

                        # update scheduled job to run with the new master addr
                        schedule = {
                           'function': 'status.master',
                           'seconds': self.opts['master_alive_interval'],
                           'jid_include': True,
                           'maxrunning': 2,
                           'kwargs': {'master': self.opts['master'],
                                      'connected': True}
                        }
                        self.schedule.modify_job(name='__master_alive',
                                                 schedule=schedule)

        elif package.startswith('__master_connected'):
            # handle this event only once. otherwise it will pollute the log
            if not self.connected:
                log.info('Connection to master {0} re-established'.format(self.opts['master']))
                self.connected = True
                # modify the __master_alive job to only fire,
                # if the connection is lost again
                schedule = {
                   'function': 'status.master',
                   'seconds': self.opts['master_alive_interval'],
                   'jid_include': True,
                   'maxrunning': 2,
                   'kwargs': {'master': self.opts['master'],
                              'connected': True}
                }

                self.schedule.modify_job(name='__master_alive',
                                         schedule=schedule)
        elif package.startswith('_salt_error'):
            tag, data = salt.utils.event.MinionEvent.unpack(package)
            log.debug('Forwarding salt error event tag={tag}'.format(tag=tag))
            self._fire_master(data, tag)

    def _windows_thread_cleanup(self):
        '''
        Cleanup Windows threads
        '''
        if not salt.utils.is_windows():
            return
        for thread in self.win_proc:
            if not thread.is_alive():
                thread.join()
                try:
                    self.win_proc.remove(thread)
                    del thread
                except (ValueError, NameError):
                    pass

    # Main Minion Tune In
    def tune_in(self):
        '''
        Lock onto the publisher. This is the main event loop for the minion
        :rtype : None
        '''
        self._pre_tune()

        # Properly exit if a SIGTERM is signalled
        signal.signal(signal.SIGTERM, self.clean_die)

        log.debug('Minion {0!r} trying to tune in'.format(self.opts['id']))

        self._prepare_minion_event_system()

        self.socket = self.context.socket(zmq.SUB)

        self._set_reconnect_ivl()
        self._setsockopts()
        self._set_monitor_socket()

        self.socket.connect(self.master_pub)
        self.poller.register(self.socket, zmq.POLLIN)
        self.poller.register(self.epull_sock, zmq.POLLIN)

        self._fire_master_minion_start()
        log.info('Minion is ready to receive requests!')

        # Make sure to gracefully handle SIGUSR1
        enable_sigusr1_handler()

        # Make sure to gracefully handle CTRL_LOGOFF_EVENT
        salt.utils.enable_ctrl_logoff_handler()

        # On first startup execute a state run if configured to do so
        self._state_run()

        loop_interval = int(self.opts['loop_interval'])

        try:
            if self.opts['grains_refresh_every']:  # If exists and is not zero. In minutes, not seconds!
                if self.opts['grains_refresh_every'] > 1:
                    log.debug(
                        'Enabling the grains refresher. Will run every {0} minutes.'.format(
                            self.opts['grains_refresh_every'])
                    )
                else:  # Clean up minute vs. minutes in log message
                    log.debug(
                        'Enabling the grains refresher. Will run every {0} minute.'.format(
                            self.opts['grains_refresh_every'])

                    )
                self._refresh_grains_watcher(
                    abs(self.opts['grains_refresh_every'])
                )
        except Exception as exc:
            log.error(
                'Exception occurred in attempt to initialize grain refresh routine during minion tune-in: {0}'.format(
                    exc)
            )

        ping_interval = self.opts.get('ping_interval', 0) * 60
        ping_at = None

        while self._running is True:
            loop_interval = self.process_schedule(self, loop_interval)
            self._windows_thread_cleanup()
            try:
                socks = self._do_poll(loop_interval)
                if ping_interval > 0:
                    if socks or not ping_at:
                        ping_at = time.time() + ping_interval
                    if ping_at < time.time():
                        log.debug('Ping master')
                        self._fire_master('ping', 'minion_ping')
                        ping_at = time.time() + ping_interval

                self._do_socket_recv(socks)
                self._do_event_poll(socks)
                self._process_beacons()

            except zmq.ZMQError as exc:
                # The interrupt caused by python handling the
                # SIGCHLD. Throws this error with errno == EINTR.
                # Nothing to receive on the zmq socket throws this error
                # with EAGAIN.
                # Both are safe to ignore
                if exc.errno != errno.EAGAIN and exc.errno != errno.EINTR:
                    log.critical('Unexpected ZMQError while polling minion',
                                 exc_info=True)
                continue
            except SaltClientError:
                raise
            except Exception:
                log.critical(
                    'An exception occurred while polling the minion',
                    exc_info=True
                )

    def tune_in_no_block(self):
        '''
        Executes the tune_in sequence but omits extra logging and the
        management of the event bus assuming that these are handled outside
        the tune_in sequence
        '''

        self._pre_tune()
        self._init_context_and_poller()

        self.socket = self.context.socket(zmq.SUB)

        self._setsockopts()

        self.socket.connect(self.master_pub)
        self.poller.register(self.socket, zmq.POLLIN)

        self._fire_master_minion_start()

        loop_interval = int(self.opts['loop_interval'])

        # On first startup execute a state run if configured to do so
        self._state_run()

        while self._running is True:
            try:
                socks = self._do_poll(loop_interval)
                self._do_socket_recv(socks)
                # Check the event system
            except zmq.ZMQError:
                # If a zeromq error happens recover
                yield True
            except Exception:
                log.critical(
                    'An exception occurred while polling the minion',
                    exc_info=True
                )
            yield True

    def _do_poll(self, loop_interval):
        log.trace('Check main poller timeout {0}'.format(loop_interval))
        return dict(self.poller.poll(
            loop_interval * 1000)
        )

    def _do_event_poll(self, socks):
        # Check the event system
        if socks.get(self.epull_sock) == zmq.POLLIN:
            package = self.epull_sock.recv(zmq.NOBLOCK)
            try:
                self.handle_event(package)
                self.epub_sock.send(package)
            except Exception:
                log.debug('Exception while handling events', exc_info=True)
            # Add an extra fallback in case a forked process leaks through
            multiprocessing.active_children()

    def _do_socket_recv(self, socks):
        if socks.get(self.socket) == zmq.POLLIN:
            # topic filtering is done at the zmq level, so we just strip it
            messages = self.socket.recv_multipart(zmq.NOBLOCK)
            messages_len = len(messages)
            # if it was one message, then its old style
            if messages_len == 1:
                payload = self.serial.loads(messages[0])
            # 2 includes a header which says who should do it
            elif messages_len == 2:
                payload = self.serial.loads(messages[1])
            else:
                raise Exception(('Invalid number of messages ({0}) in zeromq pub'
                                 'message from master').format(len(messages_len)))

            log.trace('Handling payload')
            self._handle_payload(payload)

    def destroy(self):
        '''
        Tear down the minion
        '''
        self._running = False
        if getattr(self, 'poller', None) is not None:
            if isinstance(self.poller.sockets, dict):
                for socket in self.poller.sockets.keys():
                    if socket.closed is False:
                        socket.close()
                    self.poller.unregister(socket)
            else:
                for socket in self.poller.sockets:
                    if socket[0].closed is False:
                        socket[0].close()
                    self.poller.unregister(socket[0])

        if hasattr(self, 'epub_sock') and self.epub_sock.closed is False:
            self.epub_sock.close()
        if hasattr(self, 'epull_sock') and self.epull_sock.closed is False:
            self.epull_sock.close()
        if hasattr(self, 'socket') and self.socket.closed is False:
            self.socket.close()
        if hasattr(self, 'context') and self.context.closed is False:
            self.context.term()

    def __del__(self):
        self.destroy()


class Syndic(Minion):
    '''
    Make a Syndic minion, this minion will use the minion keys on the
    master to authenticate with a higher level master.
    '''
    def __init__(self, opts, **kwargs):
        self._syndic_interface = opts.get('interface')
        self._syndic = True
        # force auth_safemode True because Syndic don't support autorestart
        opts['auth_safemode'] = True
        opts['loop_interval'] = 1
        super(Syndic, self).__init__(opts, **kwargs)
        self.mminion = salt.minion.MasterMinion(opts)
        self.jid_forward_cache = set()

    def _handle_aes(self, load, sig=None):
        '''
        Takes the AES encrypted load, decrypts it, and runs the encapsulated
        instructions
        '''
        # If the AES authentication has changed, re-authenticate
        try:
            data = self.crypticle.loads(load)
        except AuthenticationError:
            self.authenticate()
            data = self.crypticle.loads(load)
        # Verify that the publication is valid
        if 'tgt' not in data or 'jid' not in data or 'fun' not in data \
           or 'arg' not in data:
            return
        data['to'] = int(data.get('to', self.opts['timeout'])) - 1
        if 'user' in data:
            log.debug(
                'User {0[user]} Executing syndic command {0[fun]} with '
                'jid {0[jid]}'.format(
                    data
                )
            )
        else:
            log.debug(
                'Executing syndic command {0[fun]} with jid {0[jid]}'.format(
                    data
                )
            )
        log.debug('Command details: {0}'.format(data))
        self._handle_decoded_payload(data)

    def _handle_decoded_payload(self, data):
        '''
        Override this method if you wish to handle the decoded data
        differently.
        '''
        # Only forward the command if it didn't originate from ourselves
        if data.get('master_id', 0) != self.opts.get('master_id', 1):
            self.syndic_cmd(data)

    def syndic_cmd(self, data):
        '''
        Take the now clear load and forward it on to the client cmd
        '''
        # Set up default tgt_type
        if 'tgt_type' not in data:
            data['tgt_type'] = 'glob'
        kwargs = {}

        # optionally add a few fields to the publish data
        for field in ('master_id',  # which master the job came from
                      'user',  # which user ran the job
                      ):
            if field in data:
                kwargs[field] = data[field]

        try:
            # Send out the publication
            self.local.pub(data['tgt'],
                           data['fun'],
                           data['arg'],
                           data['tgt_type'],
                           data['ret'],
                           data['jid'],
                           data['to'],
                           **kwargs)
        except Exception as exc:
            log.warning('Unable to forward pub data: {0}'.format(exc))

    def _setsockopts(self):
        # no filters for syndication masters, unless we want to maintain a
        # list of all connected minions and update the filter
        self.socket.setsockopt(zmq.SUBSCRIBE, '')
        self.socket.setsockopt(zmq.IDENTITY, self.opts['id'])

        self._set_reconnect_ivl_max()
        self._set_tcp_keepalive()
        self._set_ipv4only()

    def _fire_master_syndic_start(self):
        # Send an event to the master that the minion is live
        self._fire_master(
            'Syndic {0} started at {1}'.format(
            self.opts['id'],
            time.asctime()
            ),
            'syndic_start'
        )
        self._fire_master(
            'Syndic {0} started at {1}'.format(
            self.opts['id'],
            time.asctime()
            ),
            tagify([self.opts['id'], 'start'], 'syndic'),
        )

    def tune_in_no_block(self):
        '''
        Executes the tune_in sequence but omits extra logging and the
        management of the event bus assuming that these are handled outside
        the tune_in sequence
        '''
        # Instantiate the local client
        self.local = salt.client.get_local_client(self.opts['_minion_conf_file'])
        self.local.event.subscribe('')

        self._init_context_and_poller()

        self.socket = self.context.socket(zmq.SUB)

        self._setsockopts()

        self.socket.connect(self.master_pub)
        self.poller.register(self.socket, zmq.POLLIN)

        loop_interval = int(self.opts['loop_interval'])

        self._fire_master_syndic_start()

        while True:
            try:
                socks = dict(self.poller.poll(loop_interval * 1000))
                if socks.get(self.socket) == zmq.POLLIN:
                    self._process_cmd_socket()
            except zmq.ZMQError:
                yield True
            except Exception:
                log.critical(
                    'An exception occurred while polling the minion',
                    exc_info=True
                )
            yield True

    # Syndic Tune In
    def tune_in(self):
        '''
        Lock onto the publisher. This is the main event loop for the syndic
        '''
        signal.signal(signal.SIGTERM, self.clean_die)
        log.debug('Syndic {0!r} trying to tune in'.format(self.opts['id']))

        self._init_context_and_poller()

        # Instantiate the local client
        self.local = salt.client.get_local_client(self.opts['_minion_conf_file'])
        self.local.event.subscribe('')
        self.local.opts['interface'] = self._syndic_interface
        # register the event sub to the poller
        self.poller.register(self.local.event.sub)

        # Start with the publish socket
        # Share the poller with the event object
        self.socket = self.context.socket(zmq.SUB)

        self._setsockopts()

        self.socket.connect(self.master_pub)
        self.poller.register(self.socket, zmq.POLLIN)
        # Send an event to the master that the minion is live
        self._fire_master_syndic_start()

        # Make sure to gracefully handle SIGUSR1
        enable_sigusr1_handler()

        loop_interval = int(self.opts['loop_interval'])
        self._reset_event_aggregation()
        while True:
            try:
                # Do all the maths in seconds
                timeout = loop_interval
                if self.event_forward_timeout is not None:
                    timeout = min(timeout,
                                  self.event_forward_timeout - time.time())
                if timeout >= 0:
                    log.trace('Polling timeout: %f', timeout)
                    socks = dict(self.poller.poll(timeout * 1000))
                else:
                    # This shouldn't really happen.
                    # But there's no harm being defensive
                    log.warning('Negative timeout in syndic main loop')
                    socks = {}
                if socks.get(self.socket) == zmq.POLLIN:
                    self._process_cmd_socket()
                if socks.get(self.local.event.sub) == zmq.POLLIN:
                    self._process_event_socket()
                if self.event_forward_timeout is not None and \
                        self.event_forward_timeout < time.time():
                    self._forward_events()
            # We don't handle ZMQErrors like the other minions
            # I've put explicit handling around the receive calls
            # in the process_*_socket methods. If we see any other
            # errors they may need some kind of handling so log them
            # for now.
            except Exception:
                log.critical(
                    'An exception occurred while polling the syndic',
                    exc_info=True
                )

    def _process_cmd_socket(self):
        try:
            messages = self.socket.recv_multipart(zmq.NOBLOCK)
            messages_len = len(messages)
            idx = None
            if messages_len == 1:
                idx = 0
            elif messages_len == 2:
                idx = 1
            else:
                raise SaltSyndicMasterError('Syndication master received message of invalid len ({0}/2)'.format(messages_len))

            payload = self.serial.loads(messages[idx])
        except zmq.ZMQError as e:
            # Swallow errors for bad wakeups or signals needing processing
            if e.errno != errno.EAGAIN and e.errno != errno.EINTR:
                raise
        log.trace('Handling payload')
        self._handle_payload(payload)

    def _reset_event_aggregation(self):
        self.jids = {}
        self.raw_events = []
        self.event_forward_timeout = None

    def _process_event_socket(self):
        tout = time.time() + self.opts['syndic_max_event_process_time']
        while tout > time.time():
            try:
                event = self.local.event.get_event_noblock()
            except zmq.ZMQError as e:
                # EAGAIN indicates no more events at the moment
                # EINTR some kind of signal maybe someone trying
                # to get us to quit so escape our timeout
                if e.errno == errno.EAGAIN or e.errno == errno.EINTR:
                    break
                raise
            log.trace('Got event {0}'.format(event['tag']))
            if self.event_forward_timeout is None:
                self.event_forward_timeout = (
                        time.time() + self.opts['syndic_event_forward_timeout']
                        )
            tag_parts = event['tag'].split('/')
            if len(tag_parts) >= 4 and tag_parts[1] == 'job' and \
                salt.utils.jid.is_jid(tag_parts[2]) and tag_parts[3] == 'ret' and \
                'return' in event['data']:
                if 'jid' not in event['data']:
                    # Not a job return
                    continue
                jdict = self.jids.setdefault(event['tag'], {})
                if not jdict:
                    jdict['__fun__'] = event['data'].get('fun')
                    jdict['__jid__'] = event['data']['jid']
                    jdict['__load__'] = {}
                    fstr = '{0}.get_load'.format(self.opts['master_job_cache'])
                    # Only need to forward each load once. Don't hit the disk
                    # for every minion return!
                    if event['data']['jid'] not in self.jid_forward_cache:
                        jdict['__load__'].update(
                            self.mminion.returners[fstr](event['data']['jid'])
                            )
                        self.jid_forward_cache.add(event['data']['jid'])
                        if len(self.jid_forward_cache) > self.opts['syndic_jid_forward_cache_hwm']:
                            # Pop the oldest jid from the cache
                            tmp = sorted(list(self.jid_forward_cache))
                            tmp.pop(0)
                            self.jid_forward_cache = set(tmp)
                if 'master_id' in event['data']:
                    # __'s to make sure it doesn't print out on the master cli
                    jdict['__master_id__'] = event['data']['master_id']
                jdict[event['data']['id']] = event['data']['return']
            else:
                # Add generic event aggregation here
                if 'retcode' not in event['data']:
                    self.raw_events.append(event)

    def _forward_events(self):
        log.trace('Forwarding events')
        if self.raw_events:
            self._fire_master(events=self.raw_events,
                              pretag=tagify(self.opts['id'], base='syndic'),
                              )
        for jid in self.jids:
            self._return_pub(self.jids[jid], '_syndic_return')
        self._reset_event_aggregation()

    def destroy(self):
        '''
        Tear down the syndic minion
        '''
        # We borrowed the local clients poller so give it back before
        # it's destroyed. Reset the local poller reference.
        self.poller = None
        super(Syndic, self).destroy()
        if hasattr(self, 'local'):
            del self.local


class MultiSyndic(MinionBase):
    '''
    Make a MultiSyndic minion, this minion will handle relaying jobs and returns from
    all minions connected to it to the list of masters it is connected to.

    Modes (controlled by `syndic_mode`:
        sync: This mode will synchronize all events and publishes from higher level masters
        cluster: This mode will only sync job publishes and returns

    Note: jobs will be returned best-effort to the requesting master. This also means
    (since we are using zmq) that if a job was fired and the master disconnects
    between the publish and return, that the return will end up in a zmq buffer
    in this Syndic headed to that original master.

    In addition, since these classes all seem to use a mix of blocking and non-blocking
    calls (with varying timeouts along the way) this daemon does not handle failure well,
    it will (under most circumstances) stall the daemon for ~15s trying to forward events
    to the down master
    '''
    # time to connect to upstream master
    SYNDIC_CONNECT_TIMEOUT = 5
    SYNDIC_EVENT_TIMEOUT = 5

    def __init__(self, opts):
        opts['loop_interval'] = 1
        super(MultiSyndic, self).__init__(opts)
        self.mminion = salt.minion.MasterMinion(opts)
        # sync (old behavior), cluster (only returns and publishes)
        self.syndic_mode = self.opts.get('syndic_mode', 'sync')

        self._has_master = threading.Event()
        self.jid_forward_cache = set()

        # create all of the syndics you need
        self.master_syndics = {}
        for master in set(self.opts['master']):
            self._init_master_conn(master)

        log.info('Syndic waiting on any master to connect...')
        # threading events are un-interruptible in python 2 :/
        while not self._has_master.is_set():
            self._has_master.wait(1)

    def _init_master_conn(self, master):
        '''
        Start a thread to connect to the master `master`
        '''
        # if we are re-creating one, lets make sure its not still in use
        if master in self.master_syndics:
            if 'sign_in_thread' in self.master_syndics[master]:
                self.master_syndics[master]['sign_in_thread'].join(0)
                if self.master_syndics[master]['sign_in_thread'].is_alive():
                    return
        # otherwise we make one!
        s_opts = copy.copy(self.opts)
        s_opts['master'] = master
        t = threading.Thread(target=self._connect_to_master_thread, args=(master,))
        t.daemon = True
        self.master_syndics[master] = {'opts': s_opts,
                                       'auth_wait': s_opts['acceptance_wait_time'],
                                       'dead_until': 0,
                                       'sign_in_thread': t,
                                       }
        t.start()

    def _connect_to_master_thread(self, master):
        '''
        Thread target to connect to a master
        '''
        connected = False
        master_dict = self.master_syndics[master]
        while connected is False:
            # if we marked it as dead, wait a while
            if master_dict['dead_until'] > time.time():
                time.sleep(master_dict['dead_until'] - time.time())
            if master_dict['dead_until'] > time.time():
                time.sleep(master_dict['dead_until'] - time.time())
            connected = self._connect_to_master(master)
            if not connected:
                time.sleep(1)

        self._has_master.set()

    # TODO: do we need all of this?
    def _connect_to_master(self, master):
        '''
        Attempt to connect to master, including back-off for each one

        return boolean of whether you connected or not
        '''
        log.debug('Syndic attempting to connect to {0}'.format(master))
        if master not in self.master_syndics:
            log.error('Unable to connect to {0}, not in the list of masters'.format(master))
            return False

        minion = self.master_syndics[master]

        try:
            t_minion = Syndic(minion['opts'],
                              timeout=self.SYNDIC_CONNECT_TIMEOUT,
                              safe=False,
                              )

            self.master_syndics[master]['syndic'] = t_minion
            self.master_syndics[master]['generator'] = t_minion.tune_in_no_block()
            self.master_syndics[master]['auth_wait'] = self.opts['acceptance_wait_time']
            self.master_syndics[master]['dead_until'] = 0

            log.info('Syndic successfully connected to {0}'.format(master))
            return True
        except SaltClientError:
            log.error('Error while bring up minion for multi-syndic. Is master {0} responding?'.format(master))
            # re-use auth-wait as backoff for syndic
            minion['dead_until'] = time.time() + minion['auth_wait']
            if minion['auth_wait'] < self.opts['acceptance_wait_time_max']:
                minion['auth_wait'] += self.opts['acceptance_wait_time']
        return False

    # TODO: Move to an async framework of some type-- channel (the event thing
    # underneath) doesn't handle failures well, and will retry 3 times at 60s
    # timeouts-- which all block the main thread's execution. For now we just
    # cause failures to kick off threads to look for the master to come back up
    def _call_syndic(self, func, args=(), kwargs=None, master_id=None):
        '''
        Wrapper to call a given func on a syndic, best effort to get the one you asked for
        '''
        if kwargs is None:
            kwargs = {}
        for master, syndic_dict in self.iter_master_options(master_id):
            if 'syndic' not in syndic_dict:
                continue
            if syndic_dict['dead_until'] > time.time():
                log.error('Unable to call {0} on {1}, that syndic is dead for now'.format(func, master))
                continue
            try:
                ret = getattr(syndic_dict['syndic'], func)(*args, **kwargs)
                if ret is not False:
                    log.debug('{0} called on {1}'.format(func, master))
                    return
            except (SaltClientError, SaltReqTimeoutError):
                pass
            log.error('Unable to call {0} on {1}, trying another...'.format(func, master))
            # If the connection is dead, lets have another thread wait for it to come back
            self._init_master_conn(master)
            continue
        log.critical('Unable to call {0} on any masters!'.format(func))

    def iter_master_options(self, master_id=None):
        '''
        Iterate (in order) over your options for master
        '''
        masters = list(self.master_syndics.keys())
        shuffle(masters)
        if master_id not in self.master_syndics:
            master_id = masters.pop(0)
        else:
            masters.remove(master_id)

        while True:
            yield master_id, self.master_syndics[master_id]
            if len(masters) == 0:
                break
            master_id = masters.pop(0)

    def _reset_event_aggregation(self):
        self.jids = {}
        self.raw_events = []
        self.event_forward_timeout = None

    # Syndic Tune In
    def tune_in(self):
        '''
        Lock onto the publisher. This is the main event loop for the syndic
        '''
        # Instantiate the local client
        self.local = salt.client.get_local_client(self.opts['_minion_conf_file'])
        self.local.event.subscribe('')

        log.debug('MultiSyndic {0!r} trying to tune in'.format(self.opts['id']))

        # Share the poller with the event object
        self.poller = self.local.event.poller

        # Make sure to gracefully handle SIGUSR1
        enable_sigusr1_handler()

        loop_interval = int(self.opts['loop_interval'])
        self._reset_event_aggregation()
        while True:
            try:
                # Do all the maths in seconds
                timeout = loop_interval
                if self.event_forward_timeout is not None:
                    timeout = min(timeout,
                                  self.event_forward_timeout - time.time())
                if timeout >= 0:
                    log.trace('Polling timeout: %f', timeout)
                    socks = dict(self.poller.poll(timeout * 1000))
                else:
                    # This shouldn't really happen.
                    # But there's no harm being defensive
                    log.warning('Negative timeout in syndic main loop')
                    socks = {}
                # check all of your master_syndics, have them do their thing
                for master_id, syndic_dict in self.master_syndics.items():
                    # if not connected, lets try
                    if 'generator' not in syndic_dict:
                        log.info('Syndic still not connected to {0}'.format(master_id))
                        # if we couldn't connect, lets try later
                        continue
                    next(syndic_dict['generator'])

                # events
                if socks.get(self.local.event.sub) == zmq.POLLIN:
                    self._process_event_socket()

                if self.event_forward_timeout is not None \
                        and self.event_forward_timeout < time.time():
                    self._forward_events()
            # We don't handle ZMQErrors like the other minions
            # I've put explicit handling around the receive calls
            # in the process_*_socket methods. If we see any other
            # errors they may need some kind of handling so log them
            # for now.
            except Exception:
                log.critical(
                    'An exception occurred while polling the syndic',
                    exc_info=True
                )

    def _process_event_socket(self):
        tout = time.time() + self.opts['syndic_max_event_process_time']
        while tout > time.time():
            try:
                event = self.local.event.get_event_noblock()
            except zmq.ZMQError as e:
                # EAGAIN indicates no more events at the moment
                # EINTR some kind of signal maybe someone trying
                # to get us to quit so escape our timeout
                if e.errno == errno.EAGAIN or e.errno == errno.EINTR:
                    break
                raise

            log.trace('Got event {0}'.format(event['tag']))

            if self.event_forward_timeout is None:
                self.event_forward_timeout = (
                        time.time() + self.opts['syndic_event_forward_timeout']
                        )
            tag_parts = event['tag'].split('/')
            if len(tag_parts) >= 4 and tag_parts[1] == 'job' and \
                salt.utils.jid.is_jid(tag_parts[2]) and tag_parts[3] == 'ret' and \
                'return' in event['data']:
                if 'jid' not in event['data']:
                    # Not a job return
                    continue
                if self.syndic_mode == 'cluster' and event['data'].get('master_id', 0) == self.opts.get('master_id', 1):
                    log.debug('Return recieved with matching master_id, not forwarding')
                    continue

                jdict = self.jids.setdefault(event['tag'], {})
                if not jdict:
                    jdict['__fun__'] = event['data'].get('fun')
                    jdict['__jid__'] = event['data']['jid']
                    jdict['__load__'] = {}
                    fstr = '{0}.get_load'.format(self.opts['master_job_cache'])
                    # Only need to forward each load once. Don't hit the disk
                    # for every minion return!
                    if event['data']['jid'] not in self.jid_forward_cache:
                        jdict['__load__'].update(
                            self.mminion.returners[fstr](event['data']['jid'])
                            )
                        self.jid_forward_cache.add(event['data']['jid'])
                        if len(self.jid_forward_cache) > self.opts['syndic_jid_forward_cache_hwm']:
                            # Pop the oldest jid from the cache
                            tmp = sorted(list(self.jid_forward_cache))
                            tmp.pop(0)
                            self.jid_forward_cache = set(tmp)
                if 'master_id' in event['data']:
                    # __'s to make sure it doesn't print out on the master cli
                    jdict['__master_id__'] = event['data']['master_id']
                jdict[event['data']['id']] = event['data']['return']
            else:
                # TODO: config to forward these? If so we'll have to keep track of who
                # has seen them
                # if we are the top level masters-- don't forward all the minion events
                if self.syndic_mode == 'sync':
                    # Add generic event aggregation here
                    if 'retcode' not in event['data']:
                        self.raw_events.append(event)

    def _forward_events(self):
        log.trace('Forwarding events')
        if self.raw_events:
            self._call_syndic('_fire_master',
                              kwargs={'events': self.raw_events,
                                      'pretag': tagify(self.opts['id'], base='syndic'),
                                      'timeout': self.SYNDIC_EVENT_TIMEOUT,
                                      },
                              )
        for jid, jid_ret in self.jids.items():
            self._call_syndic('_return_pub',
                              args=(jid_ret, '_syndic_return'),
                              kwargs={'timeout': self.SYNDIC_EVENT_TIMEOUT},
                              master_id=jid_ret.get('__master_id__'),
                              )

        self._reset_event_aggregation()


class Matcher(object):
    '''
    Use to return the value for matching calls from the master
    '''
    def __init__(self, opts, functions=None):
        self.opts = opts
        self.functions = functions

    def confirm_top(self, match, data, nodegroups=None):
        '''
        Takes the data passed to a top file environment and determines if the
        data matches this minion
        '''
        matcher = 'compound'
        if not data:
            log.error('Received bad data when setting the match from the top '
                      'file')
            return False
        for item in data:
            if isinstance(item, dict):
                if 'match' in item:
                    matcher = item['match']
        if hasattr(self, matcher + '_match'):
            funcname = '{0}_match'.format(matcher)
            if matcher == 'nodegroup':
                return getattr(self, funcname)(match, nodegroups)
            return getattr(self, funcname)(match)
        else:
            log.error('Attempting to match with unknown matcher: {0}'.format(
                matcher
            ))
            return False

    def glob_match(self, tgt):
        '''
        Returns true if the passed glob matches the id
        '''
        if not isinstance(tgt, str):
            return False

        return fnmatch.fnmatch(self.opts['id'], tgt)

    def pcre_match(self, tgt):
        '''
        Returns true if the passed pcre regex matches
        '''
        return bool(re.match(tgt, self.opts['id']))

    def list_match(self, tgt):
        '''
        Determines if this host is on the list
        '''
        if isinstance(tgt, string_types):
            tgt = tgt.split(',')
        return bool(self.opts['id'] in tgt)

    def grain_match(self, tgt, delimiter=DEFAULT_TARGET_DELIM):
        '''
        Reads in the grains glob match
        '''
        log.debug('grains target: {0}'.format(tgt))
        if delimiter not in tgt:
            log.error('Got insufficient arguments for grains match '
                      'statement from master')
            return False
        return salt.utils.subdict_match(
            self.opts['grains'], tgt, delimiter=delimiter
        )

    def grain_pcre_match(self, tgt, delimiter=DEFAULT_TARGET_DELIM):
        '''
        Matches a grain based on regex
        '''
        log.debug('grains pcre target: {0}'.format(tgt))
        if delimiter not in tgt:
            log.error('Got insufficient arguments for grains pcre match '
                      'statement from master')
            return False
        return salt.utils.subdict_match(self.opts['grains'], tgt,
                                        delimiter=delimiter, regex_match=True)

    def data_match(self, tgt):
        '''
        Match based on the local data store on the minion
        '''
        if self.functions is None:
            self.functions = salt.loader.minion_mods(self.opts)
        comps = tgt.split(':')
        if len(comps) < 2:
            return False
        val = self.functions['data.getval'](comps[0])
        if val is None:
            # The value is not defined
            return False
        if isinstance(val, list):
            # We are matching a single component to a single list member
            for member in val:
                if fnmatch.fnmatch(str(member).lower(), comps[1].lower()):
                    return True
            return False
        if isinstance(val, dict):
            if comps[1] in val:
                return True
            return False
        return bool(fnmatch.fnmatch(
            val,
            comps[1],
        ))

    def pillar_match(self, tgt, delimiter=DEFAULT_TARGET_DELIM):
        '''
        Reads in the pillar glob match
        '''
        log.debug('pillar target: {0}'.format(tgt))
        if delimiter not in tgt:
            log.error('Got insufficient arguments for pillar match '
                      'statement from master')
            return False
        return salt.utils.subdict_match(
            self.opts['pillar'], tgt, delimiter=delimiter
        )

    def pillar_exact_match(self, tgt, delimiter=':'):
        '''
        Reads in the pillar match, no globbing
        '''
        log.debug('pillar target: {0}'.format(tgt))
        if delimiter not in tgt:
            log.error('Got insufficient arguments for pillar match '
                      'statement from master')
            return False
        return salt.utils.subdict_match(self.opts['pillar'],
                                        tgt,
                                        delimiter=delimiter,
                                        exact_match=True)

    def ipcidr_match(self, tgt):
        '''
        Matches based on ip address or CIDR notation
        '''
        num_parts = len(tgt.split('/'))
        if num_parts > 2:
            # Target is not valid CIDR
            return False
        elif num_parts == 2:
            # Target is CIDR
            return salt.utils.network.in_subnet(
                tgt,
                addrs=self.opts['grains'].get('ipv4', [])
            )
        else:
            # Target is an IPv4 address
            import socket
            try:
                socket.inet_aton(tgt)
            except socket.error:
                # Not a valid IPv4 address
                return False
            else:
                return tgt in self.opts['grains'].get('ipv4', [])

    def range_match(self, tgt):
        '''
        Matches based on range cluster
        '''
        if HAS_RANGE:
            range_ = seco.range.Range(self.opts['range_server'])
            try:
                return self.opts['grains']['fqdn'] in range_.expand(tgt)
            except seco.range.RangeException as exc:
                log.debug('Range exception in compound match: {0}'.format(exc))
                return False
        return False

    def compound_match(self, tgt):
        '''
        Runs the compound target check
        '''
        if not isinstance(tgt, string_types):
            log.debug('Compound target received that is not a string')
            return False
        ref = {'G': 'grain',
               'P': 'grain_pcre',
               'I': 'pillar',
               'L': 'list',
               'S': 'ipcidr',
               'E': 'pcre'}
        if HAS_RANGE:
            ref['R'] = 'range'
        results = []
        opers = ['and', 'or', 'not', '(', ')']
        tokens = tgt.split()
        for match in tokens:
            # Try to match tokens from the compound target, first by using
            # the 'G, X, I, L, S, E' matcher types, then by hostname glob.
            if '@' in match and match[1] == '@':
                comps = match.split('@')
                matcher = ref.get(comps[0])
                if not matcher:
                    # If an unknown matcher is called at any time, fail out
                    return False
                results.append(
                    str(
                        getattr(self, '{0}_match'.format(matcher))(
                            '@'.join(comps[1:])
                        )
                    )
                )
            elif match in opers:
                # We didn't match a target, so append a boolean operator or
                # subexpression
                if results or match in ['(', ')']:
                    if match == 'not':
                        if results[-1] == 'and':
                            pass
                        elif results[-1] == 'or':
                            pass
                        else:
                            results.append('and')
                    results.append(match)
                else:
                    # seq start with oper, fail
                    if match not in ['(', ')']:
                        return False
            else:
                # The match is not explicitly defined, evaluate it as a glob
                results.append(str(self.glob_match(match)))
        results = ' '.join(results)
        try:
            return eval(results)  # pylint: disable=W0123
        except Exception:
            log.error('Invalid compound target: {0} for results: {1}'.format(tgt, results))
            return False
        return False

    def nodegroup_match(self, tgt, nodegroups):
        '''
        This is a compatibility matcher and is NOT called when using
        nodegroups for remote execution, but is called when the nodegroups
        matcher is used in states
        '''
        if tgt in nodegroups:
            return self.compound_match(
                salt.utils.minions.nodegroup_comp(tgt, nodegroups)
            )
        return False


class ProxyMinion(Minion):
    '''
    This class instantiates a 'proxy' minion--a minion that does not manipulate
    the host it runs on, but instead manipulates a device that cannot run a minion.
    '''
    def __init__(self, opts, timeout=60, safe=True):  # pylint: disable=W0231
        '''
        Pass in the options dict
        '''

        self._running = None
        # Warn if ZMQ < 3.2
        if HAS_ZMQ:
            try:
                zmq_version_info = zmq.zmq_version_info()
            except AttributeError:
                # PyZMQ <= 2.1.9 does not have zmq_version_info, fall back to
                # using zmq.zmq_version() and build a version info tuple.
                zmq_version_info = tuple(
                    [int(x) for x in zmq.zmq_version().split('.')]
                )
            if zmq_version_info < (3, 2):
                log.warning(
                    'You have a version of ZMQ less than ZMQ 3.2! There are '
                    'known connection keep-alive issues with ZMQ < 3.2 which '
                    'may result in loss of contact with minions. Please '
                    'upgrade your ZMQ!'
                )
        # Late setup the of the opts grains, so we can log from the grains
        # module
        # print opts['proxymodule']
        fq_proxyname = 'proxy.'+opts['proxy']['proxytype']
        self.proxymodule = salt.loader.proxy(opts, fq_proxyname)
        opts['proxyobject'] = self.proxymodule[opts['proxy']['proxytype']+'.Proxyconn'](opts['proxy'])
        opts['id'] = opts['proxyobject'].id(opts)
        opts.update(resolve_dns(opts))
        self.opts = opts
        self.authenticate(timeout, safe)
        self.opts['pillar'] = salt.pillar.get_pillar(
            opts,
            opts['grains'],
            opts['id'],
            opts['environment']
        ).compile_pillar()
        self.functions, self.returners, self.function_errors = self._load_modules()
        self.serial = salt.payload.Serial(self.opts)
        self.mod_opts = self._prep_mod_opts()
        self.matcher = Matcher(self.opts, self.functions)
        uid = salt.utils.get_uid(user=opts.get('user', None))
        self.proc_dir = get_proc_dir(opts['cachedir'], uid=uid)
        self.schedule = salt.utils.schedule.Schedule(
            self.opts,
            self.functions,
            self.returners)
        self.grains_cache = self.opts['grains']
        # self._running = True

    def _prep_mod_opts(self):
        '''
        Returns a copy of the opts with key bits stripped out
        '''
        return super(ProxyMinion, self)._prep_mod_opts()

    def _load_modules(self, force_refresh=False, notify=False):
        '''
        Return the functions and the returners loaded up from the loader
        module
        '''
        return super(ProxyMinion, self)._load_modules(force_refresh=force_refresh, notify=notify)<|MERGE_RESOLUTION|>--- conflicted
+++ resolved
@@ -888,14 +888,9 @@
         # Process Beacons
         try:
             beacons = self.process_beacons(self.functions)
-<<<<<<< HEAD
-        except Exception:
-            log.critical('The beacon errored: ', exec_info=True)
-=======
         except Exception as exc:
             log.critical('Beacon processing errored: {0}. No beacons will be procssed.'.format(traceback.format_exc(exc)))
             beacons = None
->>>>>>> 008c7fe8
         if beacons:
             self._fire_master(events=beacons)
             for beacon in beacons:
