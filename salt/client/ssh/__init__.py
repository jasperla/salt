# -*- coding: utf-8 -*-
'''
Create ssh executor system
'''
# Import python libs
from __future__ import print_function
from __future__ import absolute_import
import copy
import getpass
import json
import logging
import multiprocessing
import subprocess
import hashlib
import tarfile
import os
import re
import time
import yaml
import uuid
import tempfile
import binascii
from salt.ext.six.moves import input

# Import salt libs
import salt.client.ssh.shell
import salt.client.ssh.wrapper
import salt.config
import salt.exceptions
import salt.defaults.exitcodes
import salt.log
import salt.loader
import salt.minion
import salt.roster
import salt.state
import salt.utils
import salt.utils.args
import salt.utils.event
import salt.utils.atomicfile
import salt.utils.thin
import salt.utils.verify
import salt.utils.network
from salt.ext.six import string_types
from salt.utils import is_windows

try:
    import zmq
    HAS_ZMQ = True
except ImportError:
    HAS_ZMQ = False

# The directory where salt thin is deployed
DEFAULT_THIN_DIR = '/tmp/.%%USER%%_%%FQDNUUID%%__salt'

# RSTR is just a delimiter to distinguish the beginning of salt STDOUT
# and STDERR.  There is no special meaning.  Messages prior to RSTR in
# stderr and stdout are either from SSH or from the shim.
#
# RSTR on both stdout and stderr:
#    no errors in SHIM - output after RSTR is from salt
# No RSTR in stderr, RSTR in stdout:
#    no errors in SSH_SH_SHIM, but SHIM commands for salt master are after
#    RSTR in stdout
# No RSTR in stderr, no RSTR in stdout:
#    Failure in SHIM
# RSTR in stderr, No RSTR in stdout:
#    Undefined behavior
RSTR = '_edbc7885e4f9aac9b83b35999b68d015148caf467b78fa39c05f669c0ff89878'

# The regex to find RSTR in output - Must be on an output line by itself
# NOTE - must use non-grouping match groups or output splitting will fail.
RSTR_RE = r'(?:^|\r?\n)' + RSTR + '(?:\r?\n|$)'

# METHODOLOGY:
#
#   1) Make the _thinnest_ /bin/sh shim (SSH_SH_SHIM) to find the python
#      interpreter and get it invoked
#   2) Once a qualified python is found start it with the SSH_PY_SHIM
#   3) The shim is converted to a single semicolon separated line, so
#      some constructs are needed to keep it clean.

# NOTE:
#   * SSH_SH_SHIM is generic and can be used to load+exec *any* python
#     script on the target.
#   * SSH_PY_SHIM is in a separate file rather than stuffed in a string
#     in salt/client/ssh/__init__.py - this makes testing *easy* because
#     it can be invoked directly.
#   * SSH_PY_SHIM is base64 encoded and formatted into the SSH_SH_SHIM
#     string.  This makes the python script "armored" so that it can
#     all be passed in the SSH command and will not need special quoting
#     (which likely would be impossibe to do anyway)
#   * The formatted SSH_SH_SHIM with the SSH_PY_SHIM payload is a bit
#     big (~7.5k).  If this proves problematic for an SSH command we
#     might try simply invoking "/bin/sh -s" and passing the formatted
#     SSH_SH_SHIM on SSH stdin.

# NOTE: there are two passes of formatting:
# 1) Substitute in static values
#   - EX_THIN_PYTHON_OLD  - exit code if a suitable python is not found
# 2) Substitute in instance-specific commands
#   - DEBUG       - enable shim debugging (any non-zero string enables)
#   - SUDO        - load python and execute as root (any non-zero string enables)
#   - SSH_PY_CODE - base64-encoded python code to execute
#   - SSH_PY_ARGS - arguments to pass to python code

# This shim generically loads python code . . . and *no* more.
# - Uses /bin/sh for maximum compatibility - then jumps to
#   python for ultra-maximum compatibility.
#
# 1. Identify a suitable python
# 2. Jump to python

SSH_SH_SHIM = r'''/bin/sh << 'EOF'
set -e
set -u
DEBUG="{{DEBUG}}"
if [ -n "$DEBUG" ]
then set -x
fi
SUDO=""
if [ -n "{{SUDO}}" ]
then SUDO="sudo "
fi
EX_PYTHON_OLD={EX_THIN_PYTHON_OLD}
PYTHON_CMDS="python27 python2.7 python26 python2.6 python2 python"
for py_cmd in $PYTHON_CMDS
do if "$py_cmd" -c "import sys; sys.exit(not sys.hexversion >= 0x02060000);" >/dev/null 2>&1
then py_cmd_path=`"$py_cmd" -c 'import sys; print sys.executable;'`
exec $SUDO "$py_cmd_path" -c 'exec """{{SSH_PY_CODE}}""".decode("base64")'
exit 0
else continue
fi
done
echo "ERROR: Unable to locate appropriate python command" >&2
exit $EX_PYTHON_OLD
EOF'''.format(
    EX_THIN_PYTHON_OLD=salt.defaults.exitcodes.EX_THIN_PYTHON_OLD,
)

if not is_windows():
    shim_file = os.path.join(os.path.dirname(__file__), 'ssh_py_shim.py')
    if not os.path.exists(shim_file):
        # On esky builds we only have the .pyc file
        shim_file += "c"
    with salt.utils.fopen(shim_file) as ssh_py_shim:
        SSH_PY_SHIM = ssh_py_shim.read()

log = logging.getLogger(__name__)


class SSH(object):
    '''
    Create an SSH execution system
    '''
    def __init__(self, opts):
        pull_sock = os.path.join(opts['sock_dir'], 'master_event_pull.ipc')
        if os.path.isfile(pull_sock) and HAS_ZMQ:
            self.event = salt.utils.event.get_event(
                    'master',
                    opts['sock_dir'],
                    opts['transport'],
                    opts=opts,
                    listen=False)
        else:
            self.event = None
        self.opts = opts
        self.opts['_ssh_version'] = ssh_version()
        self.tgt_type = self.opts['selected_target_option'] \
                if self.opts['selected_target_option'] else 'glob'
        self.roster = salt.roster.Roster(opts, opts.get('roster', 'flat'))
        self.targets = self.roster.targets(
                self.opts['tgt'],
                self.tgt_type)
        # If we're in a wfunc, we need to get the ssh key location from the
        # top level opts, stored in __master_opts__
        if '__master_opts__' in self.opts:
            priv = self.opts['__master_opts__'].get(
                    'ssh_priv',
                    os.path.join(
                        self.opts['__master_opts__']['pki_dir'],
                        'ssh',
                        'salt-ssh.rsa'
                        )
                    )
        else:
            priv = self.opts.get(
                    'ssh_priv',
                    os.path.join(
                        self.opts['pki_dir'],
                        'ssh',
                        'salt-ssh.rsa'
                        )
                    )
        if not os.path.isfile(priv):
            try:
                salt.client.ssh.shell.gen_key(priv)
            except OSError:
                raise salt.exceptions.SaltClientError('salt-ssh could not be run because it could not generate keys.\n\nYou can probably resolve this by executing this script with increased permissions via sudo or by running as root.\nYou could also use the \'-c\' option to supply a configuration directory that you have permissions to read and write to.')
        self.defaults = {
            'user': self.opts.get(
                'ssh_user',
                salt.config.DEFAULT_MASTER_OPTS['ssh_user']
            ),
            'port': self.opts.get(
                'ssh_port',
                salt.config.DEFAULT_MASTER_OPTS['ssh_port']
            ),
            'passwd': self.opts.get(
                'ssh_passwd',
                salt.config.DEFAULT_MASTER_OPTS['ssh_passwd']
            ),
            'priv': priv,
            'timeout': self.opts.get(
                'ssh_timeout',
                salt.config.DEFAULT_MASTER_OPTS['ssh_timeout']
            ) + self.opts.get(
                'timeout',
                salt.config.DEFAULT_MASTER_OPTS['timeout']
            ),
            'sudo': self.opts.get(
                'ssh_sudo',
                salt.config.DEFAULT_MASTER_OPTS['ssh_sudo']
            ),
        }
        if self.opts.get('rand_thin_dir'):
            self.defaults['thin_dir'] = os.path.join(
                    '/tmp',
                    '.{0}'.format(uuid.uuid4().hex[:6]))
            self.opts['wipe_ssh'] = 'True'
        self.serial = salt.payload.Serial(opts)
        self.returners = salt.loader.returners(self.opts, {})
        self.fsclient = salt.fileclient.FSClient(self.opts)
        self.thin = salt.utils.thin.gen_thin(self.opts['cachedir'])
        self.mods = mod_data(self.fsclient)

    def get_pubkey(self):
        '''
        Return the key string for the SSH public key
        '''
        priv = self.opts.get(
                'ssh_priv',
                os.path.join(
                    self.opts['pki_dir'],
                    'ssh',
                    'salt-ssh.rsa'
                    )
                )
        pub = '{0}.pub'.format(priv)
        with salt.utils.fopen(pub, 'r') as fp_:
            return '{0} rsa root@master'.format(fp_.read().split()[1])

    def key_deploy(self, host, ret):
        '''
        Deploy the SSH key if the minions don't auth
        '''
        if not isinstance(ret[host], dict) or self.opts.get('ssh_key_deploy'):
            target = self.targets[host]
            if 'passwd' in target or self.opts['ssh_passwd']:
                self._key_deploy_run(host, target, False)
            return ret
        if ret[host].get('stderr', '').count('Permission denied'):
            target = self.targets[host]
            # permission denied, attempt to auto deploy ssh key
            print(('Permission denied for host {0}, do you want to deploy '
                   'the salt-ssh key? (password required):').format(host))
            deploy = input('[Y/n] ')
            if deploy.startswith(('n', 'N')):
                return ret
            target['passwd'] = getpass.getpass(
                    'Password for {0}@{1}: '.format(target['user'], host)
                )
            return self._key_deploy_run(host, target, True)
        return ret

    def _key_deploy_run(self, host, target, re_run=True):
        '''
        The ssh-copy-id routine
        '''
        argv = [
            'ssh.set_auth_key',
            target.get('user', 'root'),
            self.get_pubkey(),
        ]

        single = Single(
                self.opts,
                argv,
                host,
                mods=self.mods,
                fsclient=self.fsclient,
                thin=self.thin,
                **target)
        if salt.utils.which('ssh-copy-id'):
            # we have ssh-copy-id, use it!
            stdout, stderr, retcode = single.shell.copy_id()
        else:
            stdout, stderr, retcode = single.run()
        if re_run:
            target.pop('passwd')
            single = Single(
                    self.opts,
                    self.opts['argv'],
                    host,
                    mods=self.mods,
                    fsclient=self.fsclient,
                    thin=self.thin,
                    **target)
            stdout, stderr, retcode = single.cmd_block()
            try:
                data = salt.utils.find_json(stdout)
                return {host: data.get('local', data)}
            except Exception:
                if stderr:
                    return {host: stderr}
                return {host: 'Bad Return'}
        if salt.defaults.exitcodes.EX_OK != retcode:
            return {host: stderr}
        return {host: stdout}

    def handle_routine(self, que, opts, host, target, mine=False):
        '''
        Run the routine in a "Thread", put a dict on the queue
        '''
        opts = copy.deepcopy(opts)
        single = Single(
                opts,
                opts['argv'],
                host,
                mods=self.mods,
                fsclient=self.fsclient,
                thin=self.thin,
                mine=mine,
                **target)
        ret = {'id': single.id}
        stdout, stderr, retcode = single.run()
        # This job is done, yield
        try:
            data = salt.utils.find_json(stdout)
            if len(data) < 2 and 'local' in data:
                ret['ret'] = data['local']
            else:
                ret['ret'] = {
                    'stdout': stdout,
                    'stderr': stderr,
                    'retcode': retcode,
                }
        except Exception:
            ret['ret'] = {
                'stdout': stdout,
                'stderr': stderr,
                'retcode': retcode,
            }
        que.put(ret)

    def handle_ssh(self, mine=False):
        '''
        Spin up the needed threads or processes and execute the subsequent
        routines
        '''
        que = multiprocessing.Queue()
        running = {}
        target_iter = self.targets.__iter__()
        returned = set()
        rets = set()
        init = False
        if not self.targets:
            raise salt.exceptions.SaltClientError('No matching targets found in roster.')
        while True:
            if len(running) < self.opts.get('ssh_max_procs', 25) and not init:
                try:
                    host = next(target_iter)
                except StopIteration:
                    init = True
                    continue
                for default in self.defaults:
                    if default not in self.targets[host]:
                        self.targets[host][default] = self.defaults[default]
                args = (
                        que,
                        self.opts,
                        host,
                        self.targets[host],
                        mine,
                        )
                routine = multiprocessing.Process(
                                target=self.handle_routine,
                                args=args)
                routine.start()
                running[host] = {'thread': routine}
                continue
            ret = {}
            try:
                ret = que.get(False)
                if 'id' in ret:
                    returned.add(ret['id'])
                    yield {ret['id']: ret['ret']}
            except Exception:
                pass
            for host in running:
                if not running[host]['thread'].is_alive():
                    if host not in returned:
                        # Try to get any returns that came through since we
                        # last checked
                        try:
                            while True:
                                ret = que.get(False)
                                if 'id' in ret:
                                    returned.add(ret['id'])
                                    yield {ret['id']: ret['ret']}
                        except Exception:
                            pass

                        if host not in returned:
                            error = ('Target \'{0}\' did not return any data, '
                                     'probably due to an error.').format(host)
                            ret = {'id': host,
                                   'ret': error}
                            log.error(error)
                            yield {ret['id']: ret['ret']}
                    running[host]['thread'].join()
                    rets.add(host)
            for host in rets:
                if host in running:
                    running.pop(host)
            if len(rets) >= len(self.targets):
                break
            # Sleep when limit or all threads started
            if len(running) >= self.opts.get('ssh_max_procs', 25) or len(self.targets) >= len(running):
                time.sleep(0.1)

    def run_iter(self, mine=False):
        '''
        Execute and yield returns as they come in, do not print to the display

        mine
            The Single objects will use mine_functions defined in the roster,
            pillar, or master config (they will be checked in that order) and
            will modify the argv with the arguments from mine_functions
        '''
        fstr = '{0}.prep_jid'.format(self.opts['master_job_cache'])
        jid = self.returners[fstr]()

        # Save the invocation information
        argv = self.opts['argv']

        if self.opts.get('raw_shell', False):
            fun = 'ssh._raw'
            args = argv
        else:
            fun = argv[0] if argv else ''
            args = argv[1:]

        job_load = {
            'jid': jid,
            'tgt_type': self.tgt_type,
            'tgt': self.opts['tgt'],
            'user': self.opts['user'],
            'fun': fun,
            'arg': args,
            }

        # save load to the master job cache
        self.returners['{0}.save_load'.format(self.opts['master_job_cache'])](jid, job_load)

        for ret in self.handle_ssh(mine=mine):
            host = next(ret.iterkeys())
            self.cache_job(jid, host, ret[host], fun)
            if self.event:
                self.event.fire_event(
                        ret,
                        salt.utils.event.tagify(
                            [jid, 'ret', host],
                            'job'))
            yield ret

    def cache_job(self, jid, id_, ret, fun):
        '''
        Cache the job information
        '''
        self.returners['{0}.returner'.format(self.opts['master_job_cache'])]({'jid': jid,
                                                                              'id': id_,
                                                                              'return': ret,
                                                                              'fun': fun})

    def run(self):
        '''
        Execute the overall routine, print results via outputters
        '''
        fstr = '{0}.prep_jid'.format(self.opts['master_job_cache'])
        jid = self.returners[fstr]()

        # Save the invocation information
        argv = self.opts['argv']

        if self.opts.get('raw_shell', False):
            fun = 'ssh._raw'
            args = argv
        else:
            fun = argv[0] if argv else ''
            args = argv[1:]

        job_load = {
            'jid': jid,
            'tgt_type': self.tgt_type,
            'tgt': self.opts['tgt'],
            'user': self.opts['user'],
            'fun': fun,
            'arg': args,
            }

        # save load to the master job cache
        try:
            self.returners['{0}.save_load'.format(self.opts['master_job_cache'])](jid, job_load)
        except Exception as exc:
            log.error('Could not save load with returner {0}: {1}'.format(self.opts['master_job_cache'], exc))

        if self.opts.get('verbose'):
            msg = 'Executing job with jid {0}'.format(jid)
            print(msg)
            print('-' * len(msg) + '\n')
            print('')
        sret = {}
        outputter = self.opts.get('output', 'nested')
        for ret in self.handle_ssh():
            host = next(ret.iterkeys())
            self.cache_job(jid, host, ret[host], fun)
            ret = self.key_deploy(host, ret)
            if not isinstance(ret[host], dict):
                p_data = {host: ret[host]}
            elif 'return' not in ret[host]:
                p_data = ret
            else:
                outputter = ret[host].get('out', self.opts.get('output', 'nested'))
                p_data = {host: ret[host].get('return', {})}
            if self.opts.get('static'):
                sret.update(p_data)
            else:
                salt.output.display_output(
                        p_data,
                        outputter,
                        self.opts)
            if self.event:
                self.event.fire_event(
                        ret,
                        salt.utils.event.tagify(
                            [jid, 'ret', host],
                            'job'))
        if self.opts.get('static'):
            salt.output.display_output(
                    sret,
                    outputter,
                    self.opts)


class Single(object):
    '''
    Hold onto a single ssh execution
    '''
    # 1. Get command ready
    # 2. Check if target has salt
    # 3. deploy salt-thin
    # 4. execute requested command via salt-thin
    def __init__(
            self,
            opts,
            argv,
            id_,
            host,
            user=None,
            port=None,
            passwd=None,
            priv=None,
            timeout=30,
            sudo=False,
            tty=False,
            mods=None,
            fsclient=None,
            thin=None,
<<<<<<< HEAD
            mine=False,
=======
            minion_opts=None,
>>>>>>> 0c76dd4d
            **kwargs):
        # Get mine setting and mine_functions if defined in kwargs (from roster)
        self.mine = mine
        self.mine_functions = kwargs.get('mine_functions')

        self.opts = opts
        self.tty = tty
        if kwargs.get('wipe'):
            self.wipe = 'False'
        else:
            self.wipe = 'True' if self.opts.get('wipe_ssh') else 'False'
        if kwargs.get('thin_dir'):
            self.thin_dir = kwargs['thin_dir']
        else:
            if user:
                thin_dir = DEFAULT_THIN_DIR.replace('%%USER%%', user)
            else:
                thin_dir = DEFAULT_THIN_DIR.replace('%%USER%%', 'root')
            self.thin_dir = thin_dir.replace(
                '%%FQDNUUID%%',
                uuid.uuid3(uuid.NAMESPACE_DNS,
                           salt.utils.network.get_fqhostname()).hex[:6]
            )
        self.opts['thin_dir'] = self.thin_dir
        self.fsclient = fsclient
        self.context = {'master_opts': self.opts,
                        'fileclient': self.fsclient}

        if isinstance(argv, string_types):
            self.argv = [argv]
        else:
            self.argv = argv

        self.fun, self.args, self.kwargs = self.__arg_comps()
        self.id = id_

        self.mods = mods if isinstance(mods, dict) else {}
        args = {'host': host,
                'user': user,
                'port': port,
                'passwd': passwd,
                'priv': priv,
                'timeout': timeout,
                'sudo': sudo,
                'tty': tty,
                'mods': self.mods}
        self.minion_opts = opts.get('ssh_minion_opts', {})
        if minion_opts is not None:
            self.minion_opts.update(minion_opts)
        self.minion_opts.update({
                    'root_dir': os.path.join(self.thin_dir, 'running_data'),
                    'id': self.id,
                    'sock_dir': '/',
                })
        self.minion_config = yaml.dump(self.minion_opts)
        self.target = kwargs
        self.target.update(args)
        self.serial = salt.payload.Serial(opts)
        self.wfuncs = salt.loader.ssh_wrapper(opts, None, self.context)
        self.shell = salt.client.ssh.shell.Shell(opts, **args)
        self.thin = thin if thin else salt.utils.thin.thin_path(opts['cachedir'])

    def __arg_comps(self):
        '''
        Return the function name and the arg list
        '''
        fun = self.argv[0] if self.argv else ''
        parsed = salt.utils.args.parse_input(self.argv[1:], condition=False)
        args = parsed[0]
        kws = parsed[1]
        return fun, args, kws

    def _escape_arg(self, arg):
        '''
        Properly escape argument to protect special characters from shell
        interpretation.  This avoids having to do tricky argument quoting.

        Effectively just escape all characters in the argument that are not
        alphanumeric!
        '''
        return ''.join(['\\' + char if re.match(r'\W', char) else char for char in arg])

    def deploy(self):
        '''
        Deploy salt-thin
        '''
        self.shell.send(
            self.thin,
            os.path.join(self.thin_dir, 'salt-thin.tgz'),
        )
        self.deploy_ext()
        return True

    def deploy_ext(self):
        '''
        Deploy the ext_mods tarball
        '''
        if self.mods.get('file'):
            self.shell.send(
                self.mods['file'],
                os.path.join(self.thin_dir, 'salt-ext_mods.tgz'),
            )
        return True

    def run(self, deploy_attempted=False):
        '''
        Execute the routine, the routine can be either:
        1. Execute a raw shell command
        2. Execute a wrapper func
        3. Execute a remote Salt command

        If a (re)deploy is needed, then retry the operation after a deploy
        attempt

        Returns tuple of (stdout, stderr, retcode)
        '''
        stdout = stderr = retcode = None

        if self.opts.get('raw_shell', False):
            cmd_str = ' '.join([self._escape_arg(arg) for arg in self.argv])
            stdout, stderr, retcode = self.shell.exec_cmd(cmd_str)

        elif self.fun in self.wfuncs or self.mine:
            stdout = self.run_wfunc()

        else:
            stdout, stderr, retcode = self.cmd_block()

        return stdout, stderr, retcode

    def run_wfunc(self):
        '''
        Execute a wrapper function

        Returns tuple of (json_data, '')
        '''
        # Ensure that opts/grains are up to date
        # Execute routine
        data_cache = False
        data = None
        cdir = os.path.join(self.opts['cachedir'], 'minions', self.id)
        if not os.path.isdir(cdir):
            os.makedirs(cdir)
        datap = os.path.join(cdir, 'ssh_data.p')
        refresh = False
        if not os.path.isfile(datap):
            refresh = True
        else:
            passed_time = (time.time() - os.stat(datap).st_mtime) / 60
            if passed_time > self.opts.get('cache_life', 60):
                refresh = True

        if self.opts.get('refresh_cache'):
            refresh = True
        conf_grains = {}
        #Save conf file grains before they get clobbered
        if 'ssh_grains' in self.opts:
            conf_grains = self.opts['ssh_grains']
        if not data_cache:
            refresh = True
        if refresh:
            # Make the datap
            # TODO: Auto expire the datap
            pre_wrapper = salt.client.ssh.wrapper.FunctionWrapper(
                self.opts,
                self.id,
                fsclient=self.fsclient,
                minion_opts=self.minion_opts,
                **self.target)
            opts_pkg = pre_wrapper['test.opts_pkg']()
            opts_pkg['file_roots'] = self.opts['file_roots']
            opts_pkg['pillar_roots'] = self.opts['pillar_roots']
            opts_pkg['ext_pillar'] = self.opts['ext_pillar']
            opts_pkg['extension_modules'] = self.opts['extension_modules']
            opts_pkg['_ssh_version'] = self.opts['_ssh_version']
            opts_pkg['__master_opts__'] = self.context['master_opts']
            if '_caller_cachedir' in self.opts:
                opts_pkg['_caller_cachedir'] = self.opts['_caller_cachedir']
            else:
                opts_pkg['_caller_cachedir'] = self.opts['cachedir']
            # Use the ID defined in the roster file
            opts_pkg['id'] = self.id

            if '_error' in opts_pkg:
                #Refresh failed
                ret = json.dumps({'local': opts_pkg})
                return ret

            pillar = salt.pillar.Pillar(
                    opts_pkg,
                    opts_pkg['grains'],
                    opts_pkg['id'],
                    opts_pkg.get('environment', 'base')
                    )
            pillar_dirs = {}
            pillar_data = pillar.compile_pillar(pillar_dirs=pillar_dirs)

            # TODO: cache minion opts in datap in master.py
            data = {'opts': opts_pkg,
                    'grains': opts_pkg['grains'],
                    'pillar': pillar_data}
            if data_cache:
                with salt.utils.fopen(datap, 'w+b') as fp_:
                    fp_.write(
                            self.serial.dumps(data)
                            )
        if not data and data_cache:
            with salt.utils.fopen(datap, 'rb') as fp_:
                data = self.serial.load(fp_)
        opts = data.get('opts', {})
        opts['grains'] = data.get('grains')

        # Restore master grains
        for grain in conf_grains:
            opts['grains'][grain] = conf_grains[grain]
        # Enable roster grains support
        if 'grains' in self.target:
            for grain in self.target['grains']:
                opts['grains'][grain] = self.target['grains'][grain]

        opts['pillar'] = data.get('pillar')
        wrapper = salt.client.ssh.wrapper.FunctionWrapper(
            opts,
            self.id,
            fsclient=self.fsclient,
            minion_opts=self.minion_opts,
            **self.target)
        self.wfuncs = salt.loader.ssh_wrapper(opts, wrapper, self.context)
        wrapper.wfuncs = self.wfuncs

        # We're running in the mind, need to fetch the arguments from the
        # roster, pillar, master config (in that order)
        if self.mine:
            mine_args = None
            if self.mine_functions and self.fun in self.mine_functions:
                mine_args = self.mine_functions[self.fun]
            elif opts['pillar'] and self.fun in opts['pillar'].get('mine_functions', {}):
                mine_args = opts['pillar']['mine_functions'][self.fun]
            elif self.fun in self.context['master_opts'].get('mine_functions', {}):
                mine_args = self.context['master_opts']['mine_functions'][self.fun]

            # If we found mine_args, replace our command's args
            if isinstance(mine_args, dict):
                self.args = []
                self.kwargs = mine_args
            elif isinstance(mine_args, list):
                self.args = mine_args
                self.kwargs = {}

        try:
            if self.mine:
                result = wrapper[self.fun](*self.args, **self.kwargs)
            else:
                result = self.wfuncs[self.fun](*self.args, **self.kwargs)
        except TypeError as exc:
            result = 'TypeError encountered executing {0}: {1}'.format(self.fun, exc)
        except Exception as exc:
            result = 'An Exception occurred while executing {0}: {1}'.format(self.fun, exc)
        # Mimic the json data-structure that "salt-call --local" will
        # emit (as seen in ssh_py_shim.py)
        if isinstance(result, dict) and 'local' in result:
            ret = json.dumps({'local': result['local']})
        else:
            ret = json.dumps({'local': {'return': result}})
        return ret

    def _cmd_str(self):
        '''
        Prepare the command string
        '''
        sudo = 'sudo' if self.target['sudo'] else ''
        if '_caller_cachedir' in self.opts:
            cachedir = self.opts['_caller_cachedir']
        else:
            cachedir = self.opts['cachedir']
        thin_sum = salt.utils.thin.thin_sum(cachedir, 'sha1')
        debug = ''
        if not self.opts.get('log_level'):
            self.opts['log_level'] = 'info'
        if salt.log.LOG_LEVELS['debug'] >= salt.log.LOG_LEVELS[self.opts.get('log_level', 'info')]:
            debug = '1'
        arg_str = '''
OPTIONS = OBJ()
OPTIONS.config = \
"""
{0}
"""
OPTIONS.delimiter = '{1}'
OPTIONS.saltdir = '{2}'
OPTIONS.checksum = '{3}'
OPTIONS.hashfunc = '{4}'
OPTIONS.version = '{5}'
OPTIONS.ext_mods = '{6}'
OPTIONS.wipe = {7}
OPTIONS.tty = {8}
ARGS = {9}\n'''.format(self.minion_config,
                         RSTR,
                         self.thin_dir,
                         thin_sum,
                         'sha1',
                         salt.version.__version__,
                         self.mods.get('version', ''),
                         self.wipe,
                         self.tty,
                         self.argv)
        py_code = SSH_PY_SHIM.replace('#%%OPTS', arg_str)
        py_code_enc = py_code.encode('base64')

        cmd = SSH_SH_SHIM.format(
            DEBUG=debug,
            SUDO=sudo,
            SSH_PY_CODE=py_code_enc,
        )

        return cmd

    def shim_cmd(self, cmd_str):
        '''
        Run a shim command.

        If tty is enabled, we must scp the shim to the target system and
        execute it there
        '''
        if not self.tty:
            return self.shell.exec_cmd(cmd_str)

        # Write the shim to a file
        shim_dir = os.path.join(self.opts['cachedir'], 'ssh_shim')
        if not os.path.exists(shim_dir):
            os.makedirs(shim_dir)
        with tempfile.NamedTemporaryFile(mode='w',
                                         prefix='shim_',
                                         dir=shim_dir,
                                         delete=False) as shim_tmp_file:
            shim_tmp_file.write(cmd_str)

        # Copy shim to target system, under $HOME/.<randomized name>
        target_shim_file = '.{0}'.format(binascii.hexlify(os.urandom(6)))
        self.shell.send(shim_tmp_file.name, target_shim_file)

        # Remove our shim file
        try:
            os.remove(shim_tmp_file.name)
        except IOError:
            pass

        # Execute shim
        ret = self.shell.exec_cmd('/bin/sh $HOME/{0}'.format(target_shim_file))

        # Remove shim from target system
        self.shell.exec_cmd('rm $HOME/{0}'.format(target_shim_file))

        return ret

    def cmd_block(self, is_retry=False):
        '''
        Prepare the pre-check command to send to the subsystem
        '''
        # 1. execute SHIM + command
        # 2. check if SHIM returns a master request or if it completed
        # 3. handle any master request
        # 4. re-execute SHIM + command
        # 5. split SHIM results from command results
        # 6. return command results

        log.debug('Performing shimmed, blocking command as follows:\n{0}'.format(' '.join(self.argv)))
        cmd_str = self._cmd_str()
        stdout, stderr, retcode = self.shim_cmd(cmd_str)

        log.trace('STDOUT {1}\n{0}'.format(stdout, self.target['host']))
        log.trace('STDERR {1}\n{0}'.format(stderr, self.target['host']))
        log.debug('RETCODE {1}: {0}'.format(retcode, self.target['host']))

        error = self.categorize_shim_errors(stdout, stderr, retcode)
        if error:
            if error == 'Undefined SHIM state':
                self.deploy()
                stdout, stderr, retcode = self.shim_cmd(cmd_str)
                if not re.search(RSTR_RE, stdout) or not re.search(RSTR_RE, stderr):
                    # If RSTR is not seen in both stdout and stderr then there
                    # was a thin deployment problem.
                    return 'ERROR: Failure deploying thin, undefined state: {0}'.format(stdout), stderr, retcode
                stdout = re.split(RSTR_RE, stdout, 1)[1].strip()
                stderr = re.split(RSTR_RE, stderr, 1)[1].strip()
            else:
                return 'ERROR: {0}'.format(error), stderr, retcode

        # FIXME: this discards output from ssh_shim if the shim succeeds.  It should
        # always save the shim output regardless of shim success or failure.
        if re.search(RSTR_RE, stdout):
            stdout = re.split(RSTR_RE, stdout, 1)[1].strip()
        else:
            # This is actually an error state prior to the shim but let it fall through
            pass

        if re.search(RSTR_RE, stderr):
            # Found RSTR in stderr which means SHIM completed and only
            # and remaining output is only from salt.
            stderr = re.split(RSTR_RE, stderr, 1)[1].strip()

        else:
            # RSTR was found in stdout but not stderr - which means there
            # is a SHIM command for the master.
            shim_command = re.split(r'\r?\n', stdout, 1)[0].strip()
            log.debug('SHIM retcode({0}) and command: {1}'.format(retcode, shim_command))
            if 'deploy' == shim_command and retcode == salt.defaults.exitcodes.EX_THIN_DEPLOY:
                self.deploy()
                stdout, stderr, retcode = self.shim_cmd(cmd_str)
                if not re.search(RSTR_RE, stdout) or not re.search(RSTR_RE, stderr):
                    if not self.tty:
                        # If RSTR is not seen in both stdout and stderr then there
                        # was a thin deployment problem.
                        return 'ERROR: Failure deploying thin: {0}\n{1}'.format(stdout, stderr), stderr, retcode
                    elif not re.search(RSTR_RE, stdout):
                        # If RSTR is not seen in stdout with tty, then there
                        # was a thin deployment problem.
                        return 'ERROR: Failure deploying thin: {0}\n{1}'.format(stdout, stderr), stderr, retcode
                stdout = re.split(RSTR_RE, stdout, 1)[1].strip()
                if self.tty:
                    stderr = ''
                else:
                    stderr = re.split(RSTR_RE, stderr, 1)[1].strip()
            elif 'ext_mods' == shim_command:
                self.deploy_ext()
                stdout, stderr, retcode = self.shim_cmd(cmd_str)
                if not re.search(RSTR_RE, stdout) or not re.search(RSTR_RE, stderr):
                    # If RSTR is not seen in both stdout and stderr then there
                    # was a thin deployment problem.
                    return 'ERROR: Failure deploying ext_mods: {0}'.format(stdout), stderr, retcode
                stdout = re.split(RSTR_RE, stdout, 1)[1].strip()
                stderr = re.split(RSTR_RE, stderr, 1)[1].strip()

        return stdout, stderr, retcode

    def categorize_shim_errors(self, stdout, stderr, retcode):
        if re.search(RSTR_RE, stdout) and stdout != RSTR+'\n':
            # RSTR was found in stdout which means that the shim
            # functioned without *errors* . . . but there may be shim
            # commands, unless the only thing we found is RSTR
            return None

        if re.search(RSTR_RE, stderr):
            # Undefined state
            return 'Undefined SHIM state'

        if stderr.startswith('Permission denied'):
            # SHIM was not even reached
            return None

        perm_error_fmt = 'Permissions problem, target user may need '\
                         'to be root or use sudo:\n {0}'

        errors = [
            (
                (),
                'sudo: no tty present and no askpass program specified',
                'sudo expected a password, NOPASSWD required'
            ),
            (
                (salt.defaults.exitcodes.EX_THIN_PYTHON_OLD,),
                'Python interpreter is too old',
                'salt requires python 2.6 or newer on target hosts'
            ),
            (
                (salt.defaults.exitcodes.EX_THIN_CHECKSUM,),
                'checksum mismatched',
                'The salt thin transfer was corrupted'
            ),
            (
                (salt.defaults.exitcodes.EX_CANTCREAT,),
                'salt path .* exists but is not a directory',
                'A necessary path for salt thin unexpectedly exists:\n ' + stderr,
            ),
            (
                (),
                'sudo: sorry, you must have a tty to run sudo',
                'sudo is configured with requiretty'
            ),
            (
                (),
                'Failed to open log file',
                perm_error_fmt.format(stderr)
            ),
            (
                (),
                'Permission denied:.*/salt',
                perm_error_fmt.format(stderr)
            ),
            (
                (),
                'Failed to create directory path.*/salt',
                perm_error_fmt.format(stderr)
            ),
            (
                (salt.defaults.exitcodes.EX_SOFTWARE,),
                'exists but is not',
                'An internal error occurred with the shim, please investigate:\n ' + stderr,
            ),
        ]

        for error in errors:
            if retcode in error[0] or re.search(error[1], stderr):
                return error[2]
        return None

    def check_refresh(self, data, ret):
        '''
        Stub out check_refresh
        '''
        return

    def module_refresh(self):
        '''
        Module refresh is not needed, stub it out
        '''
        return


def lowstate_file_refs(chunks):
    '''
    Create a list of file ref objects to reconcile
    '''
    refs = {}
    for chunk in chunks:
        saltenv = 'base'
        crefs = []
        for state in chunk:
            if state == '__env__':
                saltenv = chunk[state]
            elif state == 'saltenv':
                saltenv = chunk[state]
            elif state.startswith('__'):
                continue
            crefs.extend(salt_refs(chunk[state]))
        if crefs:
            if saltenv not in refs:
                refs[saltenv] = []
            refs[saltenv].append(crefs)
    return refs


def salt_refs(data):
    '''
    Pull salt file references out of the states
    '''
    proto = 'salt://'
    ret = []
    if isinstance(data, str):
        if data.startswith(proto):
            return [data]
    if isinstance(data, list):
        for comp in data:
            if isinstance(comp, str):
                if comp.startswith(proto):
                    ret.append(comp)
    return ret


def mod_data(fsclient):
    '''
    Generate the module arguments for the shim data
    '''
    # TODO, change out for a fileserver backend
    sync_refs = [
            'modules',
            'states',
            'grains',
            'renderers',
            'returners',
            ]
    ret = {}
    envs = fsclient.envs()
    ver_base = ''
    for env in envs:
        files = fsclient.file_list(env)
        for ref in sync_refs:
            mods_data = {}
            pref = '_{0}'.format(ref)
            for fn_ in sorted(files):
                if fn_.startswith(pref):
                    if fn_.endswith(('.py', '.so', '.pyx')):
                        full = 'salt://{0}'.format(fn_)
                        mod_path = fsclient.cache_file(full, env)
                        if not os.path.isfile(mod_path):
                            continue
                        mods_data[os.path.basename(fn_)] = mod_path
                        chunk = salt.utils.get_hash(mod_path)
                        ver_base += chunk
            if mods_data:
                if ref in ret:
                    ret[ref].update(mods_data)
                else:
                    ret[ref] = mods_data
    if not ret:
        return {}
    ver = hashlib.sha1(ver_base).hexdigest()
    ext_tar_path = os.path.join(
            fsclient.opts['cachedir'],
            'ext_mods.{0}.tgz'.format(ver))
    mods = {'version': ver,
            'file': ext_tar_path}
    if os.path.isfile(ext_tar_path):
        return mods
    tfp = tarfile.open(ext_tar_path, 'w:gz')
    verfile = os.path.join(fsclient.opts['cachedir'], 'ext_mods.ver')
    with salt.utils.fopen(verfile, 'w+') as fp_:
        fp_.write(ver)
    tfp.add(verfile, 'ext_version')
    for ref in ret:
        for fn_ in ret[ref]:
            tfp.add(ret[ref][fn_], os.path.join(ref, fn_))
    tfp.close()
    return mods


def ssh_version():
    '''
    Returns the version of the installed ssh command
    '''
    # This function needs more granular checks and to be validated against
    # older versions of ssh
    ret = subprocess.Popen(
            ['ssh', '-V'],
            stdout=subprocess.PIPE,
            stderr=subprocess.PIPE).communicate()
    try:
        return ret[1].split(',')[0].split('_')[1]
    except IndexError:
        return '2.0'<|MERGE_RESOLUTION|>--- conflicted
+++ resolved
@@ -576,11 +576,8 @@
             mods=None,
             fsclient=None,
             thin=None,
-<<<<<<< HEAD
             mine=False,
-=======
             minion_opts=None,
->>>>>>> 0c76dd4d
             **kwargs):
         # Get mine setting and mine_functions if defined in kwargs (from roster)
         self.mine = mine
