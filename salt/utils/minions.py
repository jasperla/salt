--- conflicted
+++ resolved
@@ -7,12 +7,8 @@
 # Import python libs
 from __future__ import absolute_import
 import os
-<<<<<<< HEAD
-=======
 import fnmatch
->>>>>>> ef5d6c10
 import re
-import glob
 import logging
 
 # Import salt libs
