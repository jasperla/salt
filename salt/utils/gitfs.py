--- conflicted
+++ resolved
@@ -1138,7 +1138,6 @@
             return blob, blob.hexsha, blob.mode
         return None, None, None
 
-<<<<<<< HEAD
     def get_refspecs(self):
         '''
         Return the configured refspecs
@@ -1146,10 +1145,7 @@
         refspecs = self.repo.git.config('--get-all', 'remote.origin.fetch')
         return [x.strip() for x in refspecs.splitlines()]
 
-    def get_tree(self, tgt_env):
-=======
     def get_tree_from_branch(self, ref):
->>>>>>> 049712ba
         '''
         Return a git.Tree object matching a head ref fetched into
         refs/remotes/origin/
@@ -1687,7 +1683,6 @@
             return blob, blob.hex, mode
         return None, None, None
 
-<<<<<<< HEAD
     def get_refspecs(self):
         '''
         Return the configured refspecs
@@ -1696,10 +1691,7 @@
             raise GitRemoteError('\'origin\' remote not not present')
         return list(self.repo.config.get_multivar('remote.origin.fetch'))
 
-    def get_tree(self, tgt_env):
-=======
     def get_tree_from_branch(self, ref):
->>>>>>> 049712ba
         '''
         Return a pygit2.Tree object matching a head ref fetched into
         refs/remotes/origin/
