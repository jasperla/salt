--- conflicted
+++ resolved
@@ -90,30 +90,17 @@
         role_arn,
     )
 
-<<<<<<< HEAD
-    return salt.utils.s3.query(method='DELETE',
-                               bucket=bucket,
-                               path=path,
-                               action=action,
-                               key=key,
-                               keyid=keyid,
-                               kms_keyid=kms_keyid,
-                               service_url=service_url,
-                               verify_ssl=verify_ssl,
-                               location=location,
-                               role_arn=role_arn)
-=======
     return __utils__['s3.query'](method='DELETE',
                                  bucket=bucket,
                                  path=path,
                                  action=action,
                                  key=key,
                                  keyid=keyid,
-                                 service_url=service_url,
-                                 verify_ssl=verify_ssl,
-                                 location=location,
-                                 role_arn=role_arn)
->>>>>>> 06a75be8
+                                 kms_keyid=kms_keyid,
+                                 service_url=service_url,
+                                 verify_ssl=verify_ssl,
+                                 location=location,
+                                 role_arn=role_arn)
 
 
 def get(bucket=None, path=None, return_bin=False, action=None,
@@ -180,21 +167,6 @@
         role_arn,
     )
 
-<<<<<<< HEAD
-    return salt.utils.s3.query(method='GET',
-                               bucket=bucket,
-                               path=path,
-                               return_bin=return_bin,
-                               local_file=local_file,
-                               action=action,
-                               key=key,
-                               keyid=keyid,
-                               kms_keyid=kms_keyid,
-                               service_url=service_url,
-                               verify_ssl=verify_ssl,
-                               location=location,
-                               role_arn=role_arn)
-=======
     return __utils__['s3.query'](method='GET',
                                  bucket=bucket,
                                  path=path,
@@ -203,11 +175,11 @@
                                  action=action,
                                  key=key,
                                  keyid=keyid,
-                                 service_url=service_url,
-                                 verify_ssl=verify_ssl,
-                                 location=location,
-                                 role_arn=role_arn)
->>>>>>> 06a75be8
+                                 kms_keyid=kms_keyid,
+                                 service_url=service_url,
+                                 verify_ssl=verify_ssl,
+                                 location=location,
+                                 role_arn=role_arn)
 
 
 def head(bucket, path=None, key=None, keyid=None, service_url=None,
@@ -232,30 +204,17 @@
         role_arn,
     )
 
-<<<<<<< HEAD
-    return salt.utils.s3.query(method='HEAD',
-                               bucket=bucket,
-                               path=path,
-                               key=key,
-                               keyid=keyid,
-                               kms_keyid=kms_keyid,
-                               service_url=service_url,
-                               verify_ssl=verify_ssl,
-                               location=location,
-                               full_headers=True,
-                               role_arn=role_arn)
-=======
     return __utils__['s3.query'](method='HEAD',
                                  bucket=bucket,
                                  path=path,
                                  key=key,
                                  keyid=keyid,
+                                 kms_keyid=kms_keyid,
                                  service_url=service_url,
                                  verify_ssl=verify_ssl,
                                  location=location,
                                  full_headers=True,
                                  role_arn=role_arn)
->>>>>>> 06a75be8
 
 
 def put(bucket, path=None, return_bin=False, action=None, local_file=None,
@@ -286,21 +245,6 @@
         role_arn,
     )
 
-<<<<<<< HEAD
-    return salt.utils.s3.query(method='PUT',
-                               bucket=bucket,
-                               path=path,
-                               return_bin=return_bin,
-                               local_file=local_file,
-                               action=action,
-                               key=key,
-                               keyid=keyid,
-                               kms_keyid=kms_keyid,
-                               service_url=service_url,
-                               verify_ssl=verify_ssl,
-                               location=location,
-                               role_arn=role_arn)
-=======
     return __utils__['s3.query'](method='PUT',
                                  bucket=bucket,
                                  path=path,
@@ -309,11 +253,11 @@
                                  action=action,
                                  key=key,
                                  keyid=keyid,
-                                 service_url=service_url,
-                                 verify_ssl=verify_ssl,
-                                 location=location,
-                                 role_arn=role_arn)
->>>>>>> 06a75be8
+                                 kms_keyid=kms_keyid,
+                                 service_url=service_url,
+                                 verify_ssl=verify_ssl,
+                                 location=location,
+                                 role_arn=role_arn)
 
 
 def _get_key(key, keyid, service_url, verify_ssl, kms_keyid, location, role_arn):
