'''
Install Python packages with pip to either the system or a virtualenv
'''

# Import python libs
import os
import re
import logging
import shutil

# Import salt libs
import salt.utils
from salt._compat import string_types
from salt.exceptions import CommandExecutionError, CommandNotFoundError

# It would be cool if we could use __virtual__() in this module, though, since
# pip can be installed on a virtualenv anywhere on the filesystem, there's no
# definite way to tell if pip is installed on not.

logger = logging.getLogger(__name__)  # pylint: disable=C0103

# Don't shadow built-in's.
__func_alias__ = {
    'list_': 'list'
}

VALID_PROTOS = ['http', 'https', 'ftp']


def _get_pip_bin(bin_env):
    '''
    Return the pip command to call, either from a virtualenv, an argument
    passed in, or from the global modules options
    '''
    if not bin_env:
        which_result = __salt__['cmd.which_bin'](['pip2', 'pip', 'pip-python'])
        if which_result is None:
            raise CommandNotFoundError('Could not find a `pip` binary')
        return which_result, 'base'

    # try to get pip bin from env
    if os.path.isdir(bin_env):
        if salt.utils.is_windows():
            pip_bin = os.path.join(bin_env, 'Scripts', 'pip.exe')
        else:
            pip_bin = os.path.join(bin_env, 'bin', 'pip')
        if os.path.isfile(pip_bin):
            return pip_bin, {'VIRTUAL_ENV': bin_env}
        raise CommandNotFoundError('Could not find a `pip` binary')

    return bin_env, 'base'


def _get_cached_requirements(requirements, __env__):
    '''Get the location of a cached requirements file; caching if necessary.'''
    cached_requirements = __salt__['cp.is_cached'](
        requirements, __env__
    )
    if not cached_requirements:
        # It's not cached, let's cache it.
        cached_requirements = __salt__['cp.cache_file'](
            requirements, __env__
        )
    # Check if the master version has changed.
    if __salt__['cp.hash_file'](requirements, __env__) != \
            __salt__['cp.hash_file'](cached_requirements, __env__):
        cached_requirements = __salt__['cp.cache_file'](
            requirements, __env__
        )

    return cached_requirements


def _get_env_activate(bin_env):
    if not bin_env:
        raise CommandNotFoundError('Could not find a `activate` binary')

    if os.path.isdir(bin_env):
        if salt.utils.is_windows():
            activate_bin = os.path.join(bin_env, 'Scripts', 'activate.bat')
        else:
            activate_bin = os.path.join(bin_env, 'bin', 'activate')
        if os.path.isfile(activate_bin):
            return activate_bin
    raise CommandNotFoundError('Could not find a `activate` binary')


def install(pkgs=None,
            requirements=None,
            env=None,
            bin_env=None,
            log=None,
            proxy=None,
            timeout=None,
            editable=None,
            find_links=None,
            index_url=None,
            extra_index_url=None,
            no_index=False,
            mirrors=None,
            build=None,
            target=None,
            download=None,
            download_cache=None,
            source=None,
            upgrade=False,
            force_reinstall=False,
            ignore_installed=False,
            exists_action=None,
            no_deps=False,
            no_install=False,
            no_download=False,
            install_options=None,
            runas=None,
            no_chown=False,
            cwd=None,
            activate=False):
    '''
    Install packages with pip

    Install packages individually or from a pip requirements file. Install
    packages globally or to a virtualenv.

    pkgs
        comma separated list of packages to install
    requirements
        path to requirements
    bin_env
        path to pip bin or path to virtualenv. If doing a system install,
        and want to use a specific pip bin (pip-2.7, pip-2.6, etc..) just
        specify the pip bin you want.
        If installing into a virtualenv, just use the path to the virtualenv
        (/home/code/path/to/virtualenv/)
    env
        deprecated, use bin_env now
    log
        Log file where a complete (maximum verbosity) record will be kept
    proxy
        Specify a proxy in the form
        user:passwd@proxy.server:port. Note that the
        user:password@ is optional and required only if you
        are behind an authenticated proxy.  If you provide
        user@proxy.server:port then you will be prompted for a
        password.
    timeout
        Set the socket timeout (default 15 seconds)
    editable
        install something editable (i.e.
        git+https://github.com/worldcompany/djangoembed.git#egg=djangoembed)
    find_links
        URL to look for packages at
    index_url
        Base URL of Python Package Index
    extra_index_url
        Extra URLs of package indexes to use in addition to ``index_url``
    no_index
        Ignore package index
    mirrors
        Specific mirror URL(s) to query (automatically adds --use-mirrors)
    build
        Unpack packages into ``build`` dir
    target
        Install packages into ``target`` dir
    download
        Download packages into ``download`` instead of installing them
    download_cache
        Cache downloaded packages in ``download_cache`` dir
    source
        Check out ``editable`` packages into ``source`` dir
    upgrade
        Upgrade all packages to the newest available version
    force_reinstall
        When upgrading, reinstall all packages even if they are already
        up-to-date.
    ignore_installed
        Ignore the installed packages (reinstalling instead)
    exists_action
        Default action when a path already exists: (s)witch, (i)gnore, (w)wipe,
        (b)ackup
    no_deps
        Ignore package dependencies
    no_install
        Download and unpack all packages, but don't actually install them
    no_download
        Don't download any packages, just install the ones
        already downloaded (completes an install run with
        --no-install)
    install_options
        Extra arguments to be supplied to the setup.py install
        command (use like --install-option="--install-
        scripts=/usr/local/bin").  Use multiple --install-
        option options to pass multiple options to setup.py
        install.  If you are using an option with a directory
        path, be sure to use absolute path.
    runas
        User to run pip as
    no_chown
        When runas is given, do not attempt to copy and chown
        a requirements file
    cwd
        Current working directory to run pip from
    activate
        Activates the virtual environment, if given via bin_env,
        before running install.


    CLI Example::

        salt '*' pip.install <package name>,<package2 name>

        salt '*' pip.install requirements=/path/to/requirements.txt

        salt '*' pip.install <package name> bin_env=/path/to/virtualenv

        salt '*' pip.install <package name> bin_env=/path/to/pip_bin

    Complicated CLI example::

        salt '*' pip.install markdown,django editable=git+https://github.com/worldcompany/djangoembed.git#egg=djangoembed upgrade=True no_deps=True

    '''
    # Switching from using `pip_bin` and `env` to just `bin_env`
    # cause using an env and a pip bin that's not in the env could
    # be problematic.
    # Still using the `env` variable, for backwards compatibility's sake
    # but going fwd you should specify either a pip bin or an env with
    # the `bin_env` argument and we'll take care of the rest.
    if env and not bin_env:
        bin_env = env

    pip_bin, __env__ = _get_pip_bin(bin_env)
    cmd = [pip_bin, 'install']

    if activate and bin_env:
        if not salt.utils.is_windows():
            cmd = ['.', _get_env_activate(bin_env), '&&'] + cmd

    if pkgs:
        if isinstance(pkgs, basestring):
            if ',' in pkgs:
                pkgs = [p.strip() for p in pkgs.split(',')]
            else:
                pkgs = [pkgs]

        # It's possible we replaced version-range commas with semicolons so
        # they would survive the previous line (in the pip.installed state).
        # Put the commas back in
        cmd.extend(
            [p.replace(';', ',') for p in pkgs]
        )

    if editable:
        egg_match = re.compile(r'(?:#|#.*?&)egg=([^&]*)')
        if isinstance(editable, basestring):
            if ',' in editable:
                editable = [e.strip() for e in editable.split(',')]
            else:
                editable = [editable]

        for entry in editable:
            # Is the editable local?
            if not entry.startswith(('file://', '/')):
                match = egg_match.search(entry)

                if not match or not match.group(1):
                    # Missing #egg=theEggName
                    raise CommandExecutionError(
                        'You must specify an egg for this editable'
                    )
            cmd.append('--editable={0}'.format(entry))

    treq = None
    if requirements:
        if requirements.startswith('salt://'):
<<<<<<< HEAD
            cached_requirements = _get_cached_requirements(requirements,
                                                           __env__)
=======
            cached_requirements = _get_cached_requirements(requirements, __env__)
>>>>>>> 06ac67c8
            if not cached_requirements:
                return {
                    'result': False,
                    'comment': (
                        'pip requirements file {0!r} not found'.format(
                            requirements
                        )
                    )
                }
            requirements = cached_requirements

        if runas and not no_chown:
            # Need to make a temporary copy since the runas user will, most
            # likely, not have the right permissions to read the file
            treq = salt.utils.mkstemp()
            shutil.copyfile(requirements, treq)
            logger.debug(
                'Changing ownership of requirements file {0!r} to '
                'user {1!r}'.format(treq, runas)
            )
            __salt__['file.chown'](treq, runas, None)

        cmd.append('--requirement={0!r}'.format(treq or requirements))

    if log:
        try:
            # TODO make this check if writeable
            os.path.exists(log)
        except IOError:
            raise IOError('{0!r} is not writeable'.format(log))

        cmd.append('--log={0}'.format(log))

    if proxy:
        cmd.append('--proxy={0}'.format(proxy))

    if timeout:
        try:
            int(timeout)
        except ValueError:
            raise ValueError(
                '{0!r} is not a valid integer base 10.'.format(timeout)
            )
        cmd.append('--timeout={0}'.format(timeout))

    if find_links:
        if isinstance(find_links, basestring):
            if ',' in find_links:
                find_links = [l.strip() for l in find_links.split(',')]
            else:
                find_links = [find_links]

        for link in find_links:
            if not salt.utils.valid_url(link, VALID_PROTOS):
                raise CommandExecutionError(
                    '{0!r} must be a valid URL'.format(link)
                )
            cmd.append('--find-links={0}'.format(link))

    if no_index and (index_url or extra_index_url):
        raise CommandExecutionError(
            '\'no_index\' and (\'index_url\' or \'extra_index_url\') are '
            'mutually exclusive.'
        )

    if index_url:
        if not salt.utils.valid_url(index_url, VALID_PROTOS):
            raise CommandExecutionError(
                '{0!r} must be a valid URL'.format(index_url)
            )
        cmd.append('--index-url={0!r}'.format(index_url))

    if extra_index_url:
        if not salt.utils.valid_url(extra_index_url, VALID_PROTOS):
            raise CommandExecutionError(
                '{0!r} must be a valid URL'.format(extra_index_url)
            )
        cmd.append('--extra-index-url={0!r} '.format(extra_index_url))

    if no_index:
        cmd.append('--no-index')

    if mirrors:
        if isinstance(mirrors, basestring):
            if ',' in mirrors:
                mirrors = [m.strip() for m in mirrors.split(',')]
            else:
                mirrors = [mirrors]

        cmd.append('--use-mirrors')
        for mirror in mirrors:
            if not mirror.startswith('http://'):
                raise CommandExecutionError(
                    '{0!r} must be a valid URL'.format(mirror)
                )
            cmd.append('--mirrors={0}'.format(mirror))

    if build:
        cmd.append('--build={0}'.format(build=build))

    if target:
        cmd.append('--target={0}'.format(target))

    if download:
        cmd.append('--download={0}'.format(download))

    if download_cache:
        cmd.append('--download-cache={0}'.format(download_cache))

    if source:
        cmd.append('--source={0}'.format(source))

    if upgrade:
        cmd.append('--upgrade')

    if force_reinstall:
        cmd.append('--force-reinstall')

    if ignore_installed:
        cmd.append('--ignore-installed')

    if exists_action:
        cmd.append('--exists-action={0}'.format(exists_action))

    if no_deps:
        cmd.append('--no-deps')

    if no_install:
        cmd.append('--no-install')

    if no_download:
        cmd.append('--no-download')

    if install_options:
        if isinstance(install_options, string_types):
            install_options = [install_options]

        for opt in install_options:
            cmd.append('--install-option={0}'.format(opt))

    try:
        return __salt__['cmd.run_all'](' '.join(cmd), runas=runas, cwd=cwd, env=__env__)
    finally:
        if treq is not None:
            try:
                os.remove(treq)
            except Exception:
                pass


def uninstall(pkgs=None,
              requirements=None,
              bin_env=None,
              log=None,
              proxy=None,
              timeout=None,
              runas=None,
              cwd=None):
    '''
    Uninstall packages with pip

    Uninstall packages individually or from a pip requirements file. Uninstall
    packages globally or from a virtualenv.

    pkgs
        comma separated list of packages to install
    requirements
        path to requirements
    bin_env
        path to pip bin or path to virtualenv. If doing an uninstall from
        the system python and want to use a specific pip bin (pip-2.7,
        pip-2.6, etc..) just specify the pip bin you want.
        If uninstalling from a virtualenv, just use the path to the virtualenv
        (/home/code/path/to/virtualenv/)
    log
        Log file where a complete (maximum verbosity) record will be kept
    proxy
        Specify a proxy in the form
        user:passwd@proxy.server:port. Note that the
        user:password@ is optional and required only if you
        are behind an authenticated proxy.  If you provide
        user@proxy.server:port then you will be prompted for a
        password.
    timeout
        Set the socket timeout (default 15 seconds)
    runas
        User to run pip as
    cwd
        Current working directory to run pip from

    CLI Example::

        salt '*' pip.uninstall <package name>,<package2 name>

        salt '*' pip.uninstall requirements=/path/to/requirements.txt

        salt '*' pip.uninstall <package name> bin_env=/path/to/virtualenv

        salt '*' pip.uninstall <package name> bin_env=/path/to/pip_bin

    '''
    pip_bin, __env__ = _get_pip_bin(bin_env)
    cmd = [pip_bin, 'uninstall', '-y']

    if pkgs:
        if isinstance(pkgs, basestring):
            if ',' in pkgs:
                pkgs = [p.strip() for p in pkgs.split(',')]
            else:
                pkgs = [pkgs]
        cmd.extend(pkgs)

    treq = None
    if requirements:
        if requirements.startswith('salt://'):
            req = __salt__['cp.cache_file'](requirements, __env__)
            treq = salt.utils.mkstemp()
            shutil.copyfile(req, treq)
        cmd.append('--requirements={0!r}'.format(treq or requirements))

    if log:
        try:
            # TODO make this check if writeable
            os.path.exists(log)
        except IOError:
            raise IOError('{0!r} is not writeable'.format(log))

        cmd.append('--log={0}'.format(log))

    if proxy:
        cmd.append('--proxy={0}'.format(proxy))

    if timeout:
        try:
            int(timeout)
        except ValueError:
            raise ValueError(
                '{0!r} is not a valid integer base 10.'.format(timeout)
            )
        cmd.append('--timeout={0}'.format(timeout))

    result = __salt__['cmd.run_all'](' '.join(cmd), runas=runas, cwd=cwd, env=__env__)

    if treq and requirements.startswith('salt://'):
        try:
            os.remove(treq)
        except Exception:
            pass

    return result


def freeze(bin_env=None,
           runas=None,
           cwd=None):
    '''
    Return a list of installed packages either globally or in the specified
    virtualenv

    bin_env
        path to pip bin or path to virtualenv. If doing an uninstall from
        the system python and want to use a specific pip bin (pip-2.7,
        pip-2.6, etc..) just specify the pip bin you want.
        If uninstalling from a virtualenv, just use the path to the virtualenv
        (/home/code/path/to/virtualenv/)
    runas
        User to run pip as
    cwd
        Current working directory to run pip from

    CLI Example::

        salt '*' pip.freeze /home/code/path/to/virtualenv/
    '''
    pip_bin, __env__ = _get_pip_bin(bin_env)
    cmd = '{0} freeze'.format(pip_bin)

    result = __salt__['cmd.run_all'](cmd, runas=runas, cwd=cwd, env=__env__)

    if result['retcode'] > 0:
        raise CommandExecutionError(result['stderr'])

    return result['stdout'].splitlines()


def list_(prefix='',
          bin_env=None,
          runas=None,
          cwd=None):
    '''
    Filter list of installed apps from ``freeze`` and check to see if
    ``prefix`` exists in the list of packages installed.

    CLI Example::

        salt '*' pip.list salt
    '''
    packages = {}

    pip_bin, __env__ = _get_pip_bin(bin_env)
    cmd = '{0} freeze'.format(pip_bin)

    result = __salt__['cmd.run_all'](cmd, runas=runas, cwd=cwd, env=__env__)
    if result['retcode'] > 0:
        raise CommandExecutionError(result['stderr'])

    for line in result['stdout'].splitlines():
        if line.startswith('-e'):
            line = line.split('-e ')[1]
            version, name = line.split('#egg=')
        elif len(line.split('==')) >= 2:
            name = line.split('==')[0]
            version = line.split('==')[1]

        if prefix:
            if name.lower().startswith(prefix.lower()):
                packages[name] = version
        else:
            packages[name] = version
    return packages<|MERGE_RESOLUTION|>--- conflicted
+++ resolved
@@ -272,12 +272,8 @@
     treq = None
     if requirements:
         if requirements.startswith('salt://'):
-<<<<<<< HEAD
             cached_requirements = _get_cached_requirements(requirements,
                                                            __env__)
-=======
-            cached_requirements = _get_cached_requirements(requirements, __env__)
->>>>>>> 06ac67c8
             if not cached_requirements:
                 return {
                     'result': False,
