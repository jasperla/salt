--- conflicted
+++ resolved
@@ -435,14 +435,9 @@
         '''
         refresh salt mine on exit.
         '''
-<<<<<<< HEAD
         returned = wrapped(*args, **__utils__['args.clean_kwargs'](**kwargs))
-        __salt__['mine.send']('docker.ps', verbose=True, all=True, host=True)
-=======
-        returned = wrapped(*args, **salt.utils.clean_kwargs(**kwargs))
         if _check_update_mine():
             __salt__['mine.send']('docker.ps', verbose=True, all=True, host=True)
->>>>>>> a172f9de
         return returned
     return wrapper
 
