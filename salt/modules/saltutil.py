--- conflicted
+++ resolved
@@ -335,9 +335,6 @@
     return ret
 
 
-<<<<<<< HEAD
-def sync_grains(saltenv=None, refresh=True, extmod_whitelist=None, extmod_blacklist=None):
-=======
 def refresh_grains(**kwargs):
     '''
     .. versionadded:: 2016.3.6,2016.11.4,Nitrogen
@@ -371,8 +368,7 @@
     return True
 
 
-def sync_grains(saltenv=None, refresh=True):
->>>>>>> 269a2fd7
+def sync_grains(saltenv=None, refresh=True, extmod_whitelist=None, extmod_blacklist=None):
     '''
     .. versionadded:: 0.10.0
 
