'''
Package support for FreeBSD
'''

# Import python libs
import os
import salt.utils


def _check_pkgng():
    '''
    Looks to see if pkgng is being used by checking if database exists
    '''
    if os.path.isfile('/var/db/pkg/local.sqlite'):
        return True
    return False


@salt.utils.memoize
def _cmd(cmd):
    return salt.utils.which(cmd)


def search(pkg_name):
    '''
    Use `pkg search` if pkg is being used.

    CLI Example::

        salt '*' pkg.search 'mysql-server'
    '''
    if _check_pkgng():
        res = __salt__['cmd.run']('{0} search {1}'.format(_cmd('pkg'),
                                                          pkg_name
                                                          ))
        res = [x for x in res.splitlines()]
        return {"Results": res}


def __virtual__():
    '''
    Set the virtual pkg module if the os is Arch
    '''
    return 'pkg' if __grains__['os'] == 'FreeBSD' else False


def _list_removed(old, new):
    '''
    List the packages which have been removed between the two package objects
    '''
    pkgs = []
    for pkg in old:
        if pkg not in new:
            pkgs.append(pkg)
    return pkgs


def available_version(name):
    '''
    The available version of the package in the repository

    CLI Example::

        salt '*' pkg.available_version <package name>
    '''
    if _check_pkgng():
        cmd = '{0} search -f {1}'.format(_cmd('pkg'), name)
        for line in __salt__['cmd.run'](cmd).splitlines():
            if line.startswith('Version'):
                fn, ver = line.split(':', 1)
                return ver.strip()
    return ''


def version(name):
    '''
    Returns a version if the package is installed, else returns an empty string

    CLI Example::

        salt '*' pkg.version <package name>
    '''
    pkgs = list_pkgs()
    if name in pkgs:
        return pkgs[name]
    else:
        return ''


def refresh_db():
    '''
    Use pkg update to get latest repo.txz when using pkgng, else update the
    ports tree with portsnap otherwise. If the ports tree does not exist it
    will be downloaded and set up.

    CLI Example::

        salt '*' pkg.refresh_db
    '''
    if _check_pkgng():
        __salt__['cmd.run']('{0} update'.format(_cmd('pkg')))
    else:
        __salt__['cmd.run']('{0} fetch'.format(_cmd('portsnap')))
        if not os.path.isdir('/usr/ports'):
            __salt__['cmd.run']('{0} extract'.format(_cmd('portsnap')))
        else:
            __salt__['cmd.run']('{0} update'.format(_cmd('portsnap')))
    return {}


def list_pkgs():
    '''
    List the packages currently installed as a dict::

        {'<package_name>': '<version>'}

    CLI Example::

        salt '*' pkg.list_pkgs
    '''
    if _check_pkgng():
        pkg_command = '{0} info'.format(_cmd('pkg'))
    else:
        pkg_command = '{0}'.format(_cmd('pkg_info'))
    ret = {}
    for line in __salt__['cmd.run'](pkg_command).splitlines():
        if not line:
            continue
        comps = line.split(' ')[0].split('-')
        ret['-'.join(comps[0:-1])] = comps[-1]
    return ret


def install(name, refresh=False, repo='', **kwargs):
    '''
    Install the passed package

    Return a dict containing the new package names and versions::

        {'<package>': {'old': '<old-version>',
                   'new': '<new-version>']}

    CLI Example::

        salt '*' pkg.install <package name>
    '''
    env = ()
    if _check_pkgng():
        pkg_command = '{0} install -y'.format(_cmd('pkg'))
        if not refresh:
            pkg_command += ' -L'
        if repo:
            env = (('PACKAGESITE', repo),)
    else:
        pkg_command = '{0} -r'.format(_cmd('pkg_add'))
        if repo:
            env = (('PACKAGEROOT', repo),)
    old = list_pkgs()
    __salt__['cmd.retcode']('{0} {1}'.format(pkg_command, name), env=env)
    new = list_pkgs()
    pkgs = {}
    for npkg in new:
        if npkg in old:
            if old[npkg] == new[npkg]:
                # no change in the package
                continue
            else:
                # the package was here before and the version has changed
                pkgs[npkg] = {'old': old[npkg],
                              'new': new[npkg]}
        else:
            # the package is freshly installed
            pkgs[npkg] = {'old': '',
                          'new': new[npkg]}
    rehash()
    return pkgs


def upgrade():
    '''
    Run pkg upgrade, if pkgng used. Otherwise do nothing

    Return a dict containing the new package names and versions::

        {'<package>': {'old': '<old-version>',
                   'new': '<new-version>']}

    CLI Example::

        salt '*' pkg.upgrade
    '''

    if not _check_pkgng():
        # There is not easy way to upgrade packages with old package system
        return {}

    old = list_pkgs()
    __salt__['cmd.retcode']('{0} upgrade -y'.format(_cmd('pkg')))
    new = list_pkgs()
    pkgs = {}
    for npkg in new:
        if npkg in old:
            if old[npkg] == new[npkg]:
                # no change in the package
                continue
            else:
                # the package was here before and the version has changed
                pkgs[npkg] = {'old': old[npkg],
                              'new': new[npkg]}
        else:
            # the package is freshly installed
            pkgs[npkg] = {'old': '',
                          'new': new[npkg]}
    rehash()
    return pkgs


def remove(name):
    '''
    Remove a single package with pkg_delete

    Returns a list containing the removed packages.

    CLI Example::

        salt '*' pkg.remove <package name>
    '''
    old = list_pkgs()
    if name in old:
        name = '{0}-{1}'.format(name, old[name])
        if _check_pkgng():
            pkg_command = '{0} delete -y'.format(_cmd('pkg'))
        else:
<<<<<<< HEAD
            pkg_command = 'pkg_delete'
=======
            pkg_command - '{0}'.format(_cmd('pkg_delete'))
>>>>>>> 6457e48a
        __salt__['cmd.retcode']('{0} {1}'.format(pkg_command, name))
    new = list_pkgs()
    return _list_removed(old, new)


def purge(name):
    '''
    Remove a single package with pkg_delete

    Returns a list containing the removed packages.

    CLI Example::

        salt '*' pkg.purge <package name>
    '''
    return remove(name)


def rehash():
    '''
    Recomputes internal hash table for the PATH variable.
    Use whenever a new command is created during the current
    session.

    CLI Example::

        salt '*' pkg.rehash
    '''
    shell = __salt__['cmd.run']('echo $SHELL').split('/')
    if shell[len(shell) - 1] in ['csh', 'tcsh']:
        __salt__['cmd.run']('rehash')<|MERGE_RESOLUTION|>--- conflicted
+++ resolved
@@ -231,11 +231,7 @@
         if _check_pkgng():
             pkg_command = '{0} delete -y'.format(_cmd('pkg'))
         else:
-<<<<<<< HEAD
-            pkg_command = 'pkg_delete'
-=======
-            pkg_command - '{0}'.format(_cmd('pkg_delete'))
->>>>>>> 6457e48a
+            pkg_command = '{0}'.format(_cmd('pkg_delete'))
         __salt__['cmd.retcode']('{0} {1}'.format(pkg_command, name))
     new = list_pkgs()
     return _list_removed(old, new)
