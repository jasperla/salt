'''
This module contains all of the routines needed to set up a master server, this
involves preparing the three listeners and the workers needed by the master.
'''

# Import python modules
import os
import re
import time
import errno
import fnmatch
import signal
import shutil
import stat
import logging
import hashlib
import datetime
import pwd
import getpass
import resource
import subprocess
import multiprocessing

# Import zeromq
import zmq

# Import Third Party Libs
import yaml

# RSA Support
from M2Crypto import RSA

# Import salt modules
import salt.crypt
import salt.utils
import salt.client
import salt.payload
import salt.pillar
import salt.state
import salt.runner
import salt.auth
import salt.wheel
import salt.minion
import salt.utils
import salt.utils.atomicfile
import salt.utils.event
import salt.utils.verify
import salt.utils.minions
import salt.utils.gzip_util
from salt.utils.debug import enable_sigusr1_handler


log = logging.getLogger(__name__)


def clean_proc(proc, wait_for_kill=10):
    '''
    Generic method for cleaning up multiprocessing procs
    '''
    # NoneType and other fun stuff need not apply
    if not proc:
        return
    try:
        waited = 0
        while proc.is_alive():
            proc.terminate()
            waited += 1
            time.sleep(0.1)
            if proc.is_alive() and (waited >= wait_for_kill):
                log.error(('Process did not die with terminate(): {0}'
                    .format(proc.pid)))
                os.kill(signal.SIGKILL, proc.pid)
    except (AssertionError, AttributeError):
        # Catch AssertionError when the proc is evaluated inside the child
        # Catch AttributeError when the process dies between proc.is_alive()
        # and proc.terminate() and turns into a NoneType
        pass


class MasterExit(SystemExit):
    '''
    Named exit exception for the master process exiting
    '''
    pass


class SMaster(object):
    '''
    Create a simple salt-master, this will generate the top level master
    '''
    def __init__(self, opts):
        '''
        Create a salt master server instance
        '''
        self.opts = opts
        self.master_key = salt.crypt.MasterKeys(self.opts)
        self.key = self.__prep_key()
        self.crypticle = self.__prep_crypticle()

    def __prep_crypticle(self):
        '''
        Return the crypticle used for AES
        '''
        return salt.crypt.Crypticle(self.opts, self.opts['aes'])

    def __prep_key(self):
        '''
        A key needs to be placed in the filesystem with permissions 0400 so
        clients are required to run as root.
        '''
        users = []
        keys = {}
        acl_users = set(self.opts['client_acl'].keys())
        if self.opts.get('user'):
            acl_users.add(self.opts['user'])
        acl_users.add(getpass.getuser())
        for user in pwd.getpwall():
            users.append(user.pw_name)
        for user in acl_users:
            log.info(
                    'Preparing the {0} key for local communication'.format(
                        user
                        )
                    )
            cumask = os.umask(191)
            if not user in users:
                log.error('ACL user {0} is not available'.format(user))
                continue
            keyfile = os.path.join(
                    self.opts['cachedir'], '.{0}_key'.format(user)
                    )

            if os.path.exists(keyfile):
                log.debug('Removing stale keyfile: {0}'.format(keyfile))
                os.unlink(keyfile)

            key = salt.crypt.Crypticle.generate_key_string()
            with salt.utils.fopen(keyfile, 'w+') as fp_:
                fp_.write(key)
            os.umask(cumask)
            os.chmod(keyfile, 256)
            try:
                os.chown(keyfile, pwd.getpwnam(user).pw_uid, -1)
            except OSError:
                # The master is not being run as root and can therefore not
                # chown the key file
                pass
            keys[user] = key
        return keys


class Master(SMaster):
    '''
    The salt master server
    '''
    def __init__(self, opts):
        '''
        Create a salt master server instance
        '''
        SMaster.__init__(self, opts)

    def _clear_old_jobs(self):
        '''
        Clean out the old jobs
        '''
        if self.opts['keep_jobs'] == 0:
            return
        jid_root = os.path.join(self.opts['cachedir'], 'jobs')
        while True:
            cur = "{0:%Y%m%d%H}".format(datetime.datetime.now())

            for top in os.listdir(jid_root):
                t_path = os.path.join(jid_root, top)
                for final in os.listdir(t_path):
                    f_path = os.path.join(t_path, final)
                    jid_file = os.path.join(f_path, 'jid')
                    if not os.path.isfile(jid_file):
                        continue
                    with salt.utils.fopen(jid_file, 'r') as fn_:
                        jid = fn_.read()
                    if len(jid) < 18:
                        # Invalid jid, scrub the dir
                        shutil.rmtree(f_path)
                    elif int(cur) - int(jid[:10]) > self.opts['keep_jobs']:
                        shutil.rmtree(f_path)
            try:
                time.sleep(60)
            except KeyboardInterrupt:
                break

    def __set_max_open_files(self):
        # Let's check to see how our max open files(ulimit -n) setting is
        mof_s, mof_h = resource.getrlimit(resource.RLIMIT_NOFILE)
        log.info(
            'Current values for max open files soft/hard setting: '
            '{0}/{1}'.format(
                mof_s, mof_h
            )
        )
        # Let's grab, from the configuration file, the value to raise max open
        # files to
        mof_c = self.opts['max_open_files']
        if mof_c > mof_h:
            # The configured value is higher than what's allowed
            log.warning(
                'The value for the \'max_open_files\' setting, {0}, is higher '
                'than what the user running salt is allowed to raise to, {1}. '
                'Defaulting to {1}.'.format(mof_c, mof_h)
            )
            mof_c = mof_h

        if mof_s < mof_c:
            # There's room to raise the value. Raise it!
            log.warning('Raising max open files value to {0}'.format(mof_c))
            resource.setrlimit(resource.RLIMIT_NOFILE, (mof_c, mof_h))
            mof_s, mof_h = resource.getrlimit(resource.RLIMIT_NOFILE)
            log.warning(
                'New values for max open files soft/hard values: '
                '{0}/{1}'.format(mof_s, mof_h)
            )

    def start(self):
        '''
        Turn on the master server components
        '''
        log.info(
            'salt-master is starting as user \'{0}\''.format(getpass.getuser())
        )

        enable_sigusr1_handler()

        self.__set_max_open_files()
        clear_old_jobs_proc = multiprocessing.Process(
            target=self._clear_old_jobs)
        clear_old_jobs_proc.start()
        reqserv = ReqServer(
                self.opts,
                self.crypticle,
                self.key,
                self.master_key)
        reqserv.start_publisher()
        reqserv.start_event_publisher()

        def sigterm_clean(signum, frame):
            '''
            Cleaner method for stopping multiprocessing processes when a
            SIGTERM is encountered.  This is required when running a salt
            master under a process minder like daemontools
            '''
            log.warn(('Caught signal {0}, stopping the Salt Master'
                .format(signum)))
            clean_proc(clear_old_jobs_proc)
            clean_proc(reqserv.publisher)
            clean_proc(reqserv.eventpublisher)
            for proc in reqserv.work_procs:
                clean_proc(proc)
            raise MasterExit

        signal.signal(signal.SIGTERM, sigterm_clean)

        try:
            reqserv.run()
        except KeyboardInterrupt:
            # Shut the master down gracefully on SIGINT
            log.warn('Stopping the Salt Master')
            raise SystemExit('\nExiting on Ctrl-c')


class Publisher(multiprocessing.Process):
    '''
    The publishing interface, a simple zeromq publisher that sends out the
    commands.
    '''
    def __init__(self, opts):
        super(Publisher, self).__init__()
        self.opts = opts

    def run(self):
        '''
        Bind to the interface specified in the configuration file
        '''
        # Set up the context
        context = zmq.Context(1)
        # Prepare minion publish socket
        pub_sock = context.socket(zmq.PUB)
        # if 2.1 >= zmq < 3.0, we only have one HWM setting
        try:
            pub_sock.setsockopt(zmq.HWM, 1)
        # in zmq >= 3.0, there are separate send and receive HWM settings
        except AttributeError:
            pub_sock.setsockopt(zmq.SNDHWM, 1)
            pub_sock.setsockopt(zmq.RCVHWM, 1)
        pub_uri = 'tcp://{interface}:{publish_port}'.format(**self.opts)
        # Prepare minion pull socket
        pull_sock = context.socket(zmq.PULL)
        pull_uri = 'ipc://{0}'.format(
                os.path.join(self.opts['sock_dir'], 'publish_pull.ipc')
                )
        # Start the minion command publisher
        log.info('Starting the Salt Publisher on {0}'.format(pub_uri))
        pub_sock.bind(pub_uri)
        pull_sock.bind(pull_uri)
        # Restrict access to the socket
        os.chmod(
                os.path.join(self.opts['sock_dir'],
                    'publish_pull.ipc'),
                448
                )

        try:
            while True:
                # Catch and handle EINTR from when this process is sent
                # SIGUSR1 gracefully so we don't choke and die horribly
                try:
                    package = pull_sock.recv()
                    pub_sock.send(package)
                except zmq.ZMQError as exc:
                    if exc.errno == errno.EINTR:
                        continue
                    raise exc

        except KeyboardInterrupt:
            pub_sock.close()
            pull_sock.close()


class ReqServer(object):
    '''
    Starts up the master request server, minions send results to this
    interface.
    '''
    def __init__(self, opts, crypticle, key, mkey):
        self.opts = opts
        self.master_key = mkey
        self.context = zmq.Context(self.opts['worker_threads'])
        # Prepare the zeromq sockets
        self.uri = 'tcp://{interface}:{ret_port}'.format(**self.opts)
        self.clients = self.context.socket(zmq.ROUTER)
        self.workers = self.context.socket(zmq.DEALER)
        self.w_uri = 'ipc://{0}'.format(
            os.path.join(self.opts['sock_dir'], 'workers.ipc')
            )
        # Prepare the AES key
        self.key = key
        self.crypticle = crypticle

    def __bind(self):
        '''
        Binds the reply server
        '''
        log.info('Setting up the master communication server')
        self.clients.bind(self.uri)
        self.work_procs = []

        for ind in range(int(self.opts['worker_threads'])):
            self.work_procs.append(MWorker(self.opts,
                    self.master_key,
                    self.key,
                    self.crypticle))

        for ind, proc in enumerate(self.work_procs):
            log.info('Starting Salt worker process {0}'.format(ind))
            proc.start()

        self.workers.bind(self.w_uri)

        while True:
            try:
                zmq.device(zmq.QUEUE, self.clients, self.workers)
            except zmq.ZMQError as exc:
                if exc.errno == errno.EINTR:
                    continue
                raise exc

    def start_publisher(self):
        '''
        Start the salt publisher interface
        '''
        # Start the publisher
        self.publisher = Publisher(self.opts)
        self.publisher.start()

    def start_event_publisher(self):
        '''
        Start the salt publisher interface
        '''
        # Start the publisher
        self.eventpublisher = salt.utils.event.EventPublisher(self.opts)
        self.eventpublisher.start()

    def run(self):
        '''
        Start up the ReqServer
        '''
        self.__bind()


class MWorker(multiprocessing.Process):
    '''
    The worker multiprocess instance to manage the backend operations for the
    salt master.
    '''
    def __init__(self,
            opts,
            mkey,
            key,
            crypticle):
        multiprocessing.Process.__init__(self)
        self.opts = opts
        self.serial = salt.payload.Serial(opts)
        self.crypticle = crypticle
        self.mkey = mkey
        self.key = key

    def __bind(self):
        '''
        Bind to the local port
        '''
        context = zmq.Context(1)
        socket = context.socket(zmq.REP)
        w_uri = 'ipc://{0}'.format(
            os.path.join(self.opts['sock_dir'], 'workers.ipc')
            )
        log.info('Worker binding to socket {0}'.format(w_uri))
        try:
            socket.connect(w_uri)

            while True:
                try:
                    package = socket.recv()
                    payload = self.serial.loads(package)
                    ret = self.serial.dumps(self._handle_payload(payload))
                    socket.send(ret)
                # Properly handle EINTR from SIGUSR1
                except zmq.ZMQError as exc:
                    if exc.errno == errno.EINTR:
                        continue
                    raise exc
        except KeyboardInterrupt:
            socket.close()

    def _handle_payload(self, payload):
        '''
        The _handle_payload method is the key method used to figure out what
        needs to be done with communication to the server
        '''
        key = load = None
        try:
            key = payload['enc']
            load = payload['load']
        except KeyError:
            return ''
        return {'aes': self._handle_aes,
                'pub': self._handle_pub,
                'clear': self._handle_clear}[key](load)

    def _handle_clear(self, load):
        '''
        Take care of a cleartext command
        '''
        log.info('Clear payload received with command {cmd}'.format(**load))
        return getattr(self.clear_funcs, load['cmd'])(load)

    def _handle_pub(self, load):
        '''
        Handle a command sent via a public key pair
        '''
        log.info('Pubkey payload received with command {cmd}'.format(**load))

    def _handle_aes(self, load):
        '''
        Handle a command sent via an aes key
        '''
        try:
            data = self.crypticle.loads(load)
        except Exception:
            return ''
        if 'cmd' not in data:
            log.error('Received malformed command {0}'.format(data))
            return {}
        log.info('AES payload received with command {0}'.format(data['cmd']))
        return self.aes_funcs.run_func(data['cmd'], data)

    def run(self):
        '''
        Start a Master Worker
        '''
        self.clear_funcs = ClearFuncs(
                self.opts,
                self.key,
                self.mkey,
                self.crypticle)
        self.aes_funcs = AESFuncs(self.opts, self.crypticle)
        self.__bind()


class AESFuncs(object):
    '''
    Set up functions that are available when the load is encrypted with AES
    '''
    # The AES Functions:
    #
    def __init__(self, opts, crypticle):
        self.opts = opts
        self.event = salt.utils.event.MasterEvent(self.opts['sock_dir'])
        self.serial = salt.payload.Serial(opts)
        self.crypticle = crypticle
        self.ckminions = salt.utils.minions.CkMinions(opts)
        # Create the tops dict for loading external top data
        self.tops = salt.loader.tops(self.opts)
        # Make a client
        self.local = salt.client.LocalClient(self.opts['conf_file'])
        # Create the master minion to access the external job cache
        self.mminion = salt.minion.MasterMinion(self.opts)

    def __find_file(self, path, env='base'):
        '''
        Search the environment for the relative path
        '''
        fnd = {'path': '',
               'rel': ''}
        if os.path.isabs(path):
            return fnd
        if env not in self.opts['file_roots']:
            return fnd
        for root in self.opts['file_roots'][env]:
            full = os.path.join(root, path)
            if os.path.isfile(full):
                fnd['path'] = full
                fnd['rel'] = path
                return fnd
        return fnd

    def __verify_minion(self, id_, token):
        '''
        Take a minion id and a string signed with the minion private key
        The string needs to verify as 'salt' with the minion public key
        '''
        pub_path = os.path.join(self.opts['pki_dir'], 'minions', id_)
        with salt.utils.fopen(pub_path, 'r') as fp_:
            minion_pub = fp_.read()
        tmp_pub = salt.utils.mkstemp()
<<<<<<< HEAD
        with salt.utils.fopen(tmp_pub, 'w+') as fp_:
=======
        with open(tmp_pub, 'w+') as fp_:
>>>>>>> 0a06086c
            fp_.write(minion_pub)

        pub = None
        try:
            pub = RSA.load_pub_key(tmp_pub)
        except RSA.RSAError as e:
            log.error('Unable to load temporary public key "{0}": {1}'
                      .format(tmp_pub, e))
        try:
            os.remove(tmp_pub)
            if pub.public_decrypt(token, 5) == 'salt':
                return True
        except RSA.RSAError, e:
            log.error('Unable to decrypt token: {0}'.format(e))

        log.error('Salt minion claiming to be {0} has attempted to'
                  'communicate with the master and could not be verified'
                  .format(id_))
        return False

    def _ext_nodes(self, load):
        '''
        Return the results from an external node classifier if one is
        specified
        '''
        if not 'id' in load:
            log.error('Received call for external nodes without an id')
            return {}
        ret = {}
        # The old ext_nodes method is set to be deprecated in 0.10.4
        # and should be removed within 3-5 releases in favor of the
        # "master_tops" system
        if self.opts['external_nodes']:
            if not salt.utils.which(self.opts['external_nodes']):
                log.error(('Specified external nodes controller {0} is not'
                           ' available, please verify that it is installed'
                           '').format(self.opts['external_nodes']))
                return {}
            cmd = '{0} {1}'.format(self.opts['external_nodes'], load['id'])
            ndata = yaml.safe_load(
                    subprocess.Popen(
                        cmd,
                        shell=True,
                        stdout=subprocess.PIPE
                        ).communicate()[0])
            if 'environment' in ndata:
                env = ndata['environment']
            else:
                env = 'base'

            if 'classes' in ndata:
                if isinstance(ndata['classes'], dict):
                    ret[env] = list(ndata['classes'])
                elif isinstance(ndata['classes'], list):
                    ret[env] = ndata['classes']
                else:
                    return ret
        # Evaluate all configured master_tops interfaces

        opts = {}
        grains = {}
        if 'opts' in load:
            opts = load['opts']
            if 'grains' in load['opts']:
                grains = load['opts']['grains']
        for fun in self.tops:
            try:
                ret.update(self.tops[fun](opts=opts, grains=grains))
            except Exception as exc:
                log.error(
                        ('Top function {0} failed with error {1} for minion '
                         '{2}').format(fun, exc, load['id'])
                        )
                # If anything happens in the top generation, log it and move on
                pass
        return ret

    def _serve_file(self, load):
        '''
        Return a chunk from a file based on the data received
        '''
        ret = {'data': '',
               'dest': ''}
        if 'path' not in load or 'loc' not in load or 'env' not in load:
            return ret
        fnd = self.__find_file(load['path'], load['env'])
        if not fnd['path']:
            return ret
        ret['dest'] = fnd['rel']
        gzip_compression = load.get('gzip_compression', None)

        with salt.utils.fopen(fnd['path'], 'rb') as fp_:
            fp_.seek(load['loc'])
            data = fp_.read(self.opts['file_buffer_size'])
            if gzip_compression and data:
                data = salt.utils.gzip_util.compress(data, gzip_compression)
                ret['gzip_compression'] = gzip_compression
            ret['data'] = data
        return ret

    def _file_hash(self, load):
        '''
        Return a file hash, the hash type is set in the master config file
        '''
        if 'path' not in load or 'env' not in load:
            return ''
        path = self.__find_file(load['path'], load['env'])['path']
        if not path:
            return {}
        ret = {}
        with salt.utils.fopen(path, 'rb') as fp_:
            ret['hsum'] = getattr(hashlib, self.opts['hash_type'])(
                    fp_.read()).hexdigest()
        ret['hash_type'] = self.opts['hash_type']
        return ret

    def _file_list(self, load):
        '''
        Return a list of all files on the file server in a specified
        environment
        '''
        ret = []
        if load['env'] not in self.opts['file_roots']:
            return ret
        for path in self.opts['file_roots'][load['env']]:
            for root, dirs, files in os.walk(path, followlinks=True):
                for fn in files:
                    ret.append(
                        os.path.relpath(
                            os.path.join(
                                root,
                                fn
                                ),
                            path
                            )
                        )
        return ret

    def _file_list_emptydirs(self, load):
        '''
        Return a list of all empty directories on the master
        '''
        ret = []
        if load['env'] not in self.opts['file_roots']:
            return ret
        for path in self.opts['file_roots'][load['env']]:
            for root, dirs, files in os.walk(path, followlinks=True):
                if len(dirs) == 0 and len(files) == 0:
                    ret.append(os.path.relpath(root, path))
        return ret

    def _dir_list(self, load):
        '''
        Return a list of all directories on the master
        '''
        ret = []
        if load['env'] not in self.opts['file_roots']:
            return ret
        for path in self.opts['file_roots'][load['env']]:
            for root, dirs, files in os.walk(path, followlinks=True):
                ret.append(os.path.relpath(root, path))
        return ret

    def _master_opts(self, load):
        '''
        Return the master options to the minion
        '''
        return self.opts

    def _pillar(self, load):
        '''
        Return the pillar data for the minion
        '''
        if 'id' not in load or 'grains' not in load or 'env' not in load:
            return False
        pillar = salt.pillar.Pillar(
                self.opts,
                load['grains'],
                load['id'],
                load['env'])
        data = pillar.compile_pillar()
        if self.opts.get('minion_data_cache', False):
            cdir = os.path.join(self.opts['cachedir'], 'minions', load['id'])
            if not os.path.isdir(cdir):
                os.makedirs(cdir)
            datap = os.path.join(cdir, 'data.p')
            with salt.utils.fopen(datap, 'w+') as fp_:
                fp_.write(
                        self.serial.dumps(
                            {'grains': load['grains'],
                             'pillar': data})
                            )
        return data

    def _master_state(self, load):
        '''
        Call the master to compile a master side highstate
        '''
        if 'opts' not in load or 'grains' not in load:
            return False
        return salt.state.master_compile(
                self.opts,
                load['opts'],
                load['grains'],
                load['opts']['id'],
                load['opts']['environment'])

    def _minion_event(self, load):
        '''
        Receive an event from the minion and fire it on the master event
        interface
        '''
        if 'id' not in load or 'tag' not in load or 'data' not in load:
            return False
        tag = load['tag']
        return self.event.fire_event(load, tag)

    def _return(self, load):
        '''
        Handle the return data sent from the minions
        '''
        # If the return data is invalid, just ignore it
        if 'return' not in load or 'jid' not in load or 'id' not in load:
            return False
        if load['jid'] == 'req':
        # The minion is returning a standalone job, request a jobid
            load['jid'] = salt.utils.prep_jid(
                    self.opts['cachedir'],
                    self.opts['hash_type'])
        log.info('Got return from {id} for job {jid}'.format(**load))
        self.event.fire_event(load, load['jid'])
        if not self.opts['job_cache'] or self.opts.get('ext_job_cache'):
            return
        jid_dir = salt.utils.jid_dir(
                load['jid'],
                self.opts['cachedir'],
                self.opts['hash_type']
                )
        if not os.path.isdir(jid_dir):
            log.error(
                'An inconsistency occurred, a job was received with a job id '
                'that is not present on the master: {jid}'.format(**load)
            )
            return False
        hn_dir = os.path.join(jid_dir, load['id'])
        if not os.path.isdir(hn_dir):
            os.makedirs(hn_dir)
        # Otherwise the minion has already returned this jid and it should
        # be dropped
        else:
            log.error(
                    ('An extra return was detected from minion {0}, please'
                    ' verify the minion, this could be a replay'
                    ' attack').format(load['id'])
                    )
            return False

        self.serial.dump(
            load['return'],
            # Use atomic open here to avoid the file being read before it's
            # completely written to. Refs #1935
            salt.utils.atomicfile.atomic_open(
                os.path.join(hn_dir, 'return.p'), 'w+'
            )
        )
        if 'out' in load:
            self.serial.dump(
                load['out'],
                # Use atomic open here to avoid the file being read before
                # it's completely written to. Refs #1935
                salt.utils.atomicfile.atomic_open(
                    os.path.join(hn_dir, 'out.p'), 'w+'
                )
            )

    def _syndic_return(self, load):
        '''
        Receive a syndic minion return and format it to look like returns from
        individual minions.
        '''
        # Verify the load
        if 'return' not in load or 'jid' not in load or 'id' not in load:
            return None
        # set the write flag
        jid_dir = salt.utils.jid_dir(
                load['jid'],
                self.opts['cachedir'],
                self.opts['hash_type']
                )
        if not os.path.isdir(jid_dir):
            log.error(
                'An inconsistency occurred, a job was received with a job id '
                'that is not present on the master: {jid}'.format(**load)
            )
            return False
        wtag = os.path.join(jid_dir, 'wtag_{0}'.format(load['id']))
        try:
            with salt.utils.fopen(wtag, 'w+') as fp_:
                fp_.write('')
        except (IOError, OSError):
            log.error(
                    ('Failed to commit the write tag for the syndic return,'
                    ' are permissions correct in the cache dir:'
                    ' {0}?').format(self.opts['cachedir'])
                    )
            return False

        # Format individual return loads
        self.event.fire_event({'syndic': load['return'].keys()}, load['jid'])
        for key, item in load['return'].items():
            ret = {'jid': load['jid'],
                   'id': key,
                   'return': item}
            self._return(ret)
        if os.path.isfile(wtag):
            os.remove(wtag)

    def minion_runner(self, clear_load):
        '''
        Execute a runner from a minion, return the runner's function data
        '''
        if 'peer_run' not in self.opts:
            return {}
        if not isinstance(self.opts['peer_run'], dict):
            return {}
        if 'fun' not in clear_load\
                or 'arg' not in clear_load\
                or 'id' not in clear_load\
                or 'tok' not in clear_load:
            return {}
        if not self.__verify_minion(clear_load['id'], clear_load['tok']):
            # The minion is not who it says it is!
            # We don't want to listen to it!
            msg = 'Minion id {0} is not who it says it is!'.format(
                    clear_load['id'])
            log.warn(msg)
            return {}
        perms = set()
        for match in self.opts['peer_run']:
            if re.match(match, clear_load['id']):
                # This is the list of funcs/modules!
                if isinstance(self.opts['peer_run'][match], list):
                    perms.update(self.opts['peer_run'][match])
        good = False
        for perm in perms:
            if re.match(perm, clear_load['fun']):
                good = True
        if not good:
            return {}
        # Prepare the runner object
        opts = {'fun': clear_load['fun'],
                'arg': clear_load['arg'],
                'doc': False,
                'conf_file': self.opts['conf_file']}
        opts.update(self.opts)
        runner = salt.runner.Runner(opts)
        return runner.run()

    def minion_publish(self, clear_load):
        '''
        Publish a command initiated from a minion, this method executes minion
        restrictions so that the minion publication will only work if it is
        enabled in the config.
        The configuration on the master allows minions to be matched to
        salt functions, so the minions can only publish allowed salt functions
        The config will look like this:
        peer:
            .*:
                - .*
        This configuration will enable all minions to execute all commands.
        peer:
            foo.example.com:
                - test.*
        This configuration will only allow the minion foo.example.com to
        execute commands from the test module
        '''
        # Verify that the load is valid
        if 'peer' not in self.opts:
            return {}
        if not isinstance(self.opts['peer'], dict):
            return {}
        if 'fun' not in clear_load\
                or 'arg' not in clear_load\
                or 'tgt' not in clear_load\
                or 'ret' not in clear_load\
                or 'tok' not in clear_load\
                or 'id' not in clear_load:
            return {}
        # If the command will make a recursive publish don't run
        if re.match('publish.*', clear_load['fun']):
            return {}
        # Check the permissions for this minion
        if not self.__verify_minion(clear_load['id'], clear_load['tok']):
            # The minion is not who it says it is!
            # We don't want to listen to it!
            msg = 'Minion id {0} is not who it says it is!'.format(
                    clear_load['id'])
            log.warn(msg)
            return {}
        perms = []
        for match in self.opts['peer']:
            if re.match(match, clear_load['id']):
                # This is the list of funcs/modules!
                if isinstance(self.opts['peer'][match], list):
                    perms.extend(self.opts['peer'][match])
        if ',' in clear_load['fun']:
            # 'arg': [['cat', '/proc/cpuinfo'], [], ['foo']]
            clear_load['fun'] = clear_load['fun'].split(',')
            arg_ = []
            for arg in clear_load['arg']:
                arg_.append(arg.split())
            clear_load['arg'] = arg_
        good = self.ckminions.auth_check(
                perms,
                clear_load['fun'],
                clear_load['tgt'],
                clear_load.get('tgt_type', 'glob'))
        if not good:
            return {}
        # Set up the publication payload
        jid = salt.utils.prep_jid(
                self.opts['cachedir'],
                self.opts['hash_type']
                )
        load = {
                'fun': clear_load['fun'],
                'arg': clear_load['arg'],
                'tgt_type': clear_load.get('tgt_type', 'glob'),
                'tgt': clear_load['tgt'],
                'jid': jid,
                'ret': clear_load['ret'],
                'id': clear_load['id'],
               }
        self.serial.dump(
                load, salt.utils.fopen(
                    os.path.join(
                        salt.utils.jid_dir(
                            jid,
                            self.opts['cachedir'],
                            self.opts['hash_type']
                            ),
                        '.load.p'
                        ),
                    'w+')
                )
        # Save the load to the ext_job_cace if it is turned on
        if self.opts['ext_job_cache']:
            try:
                fstr = '{0}.save_load'.format(self.opts['ext_job_cache'])
                self.mminion.returners[fstr](clear_load['jid'], clear_load)
            except KeyError:
                msg = ('The specified returner used for the external job '
                       'cache "{0}" does not have a save_load function!'
                       ).format(self.opts['ext_job_cache'])
                log.critical(msg)
        payload = {'enc': 'aes'}
        expr_form = 'glob'
        timeout = 5
        if 'tmo' in clear_load:
            try:
                timeout = int(clear_load['tmo'])
            except ValueError:
                msg = 'Failed to parse timeout value: {0}'.format(clear_load['tmo'])
                log.warn(msg)
                return {}
        if 'tgt_type' in clear_load:
            load['tgt_type'] = clear_load['tgt_type']
            expr_form = load['tgt_type']
        if 'timeout' in clear_load:
            timeout = clear_load['timeout']
        # Encrypt!
        payload['load'] = self.crypticle.dumps(load)
        # Connect to the publisher
        context = zmq.Context(1)
        pub_sock = context.socket(zmq.PUSH)
        pull_uri = 'ipc://{0}'.format(
            os.path.join(self.opts['sock_dir'], 'publish_pull.ipc')
            )
        pub_sock.connect(pull_uri)
        log.info(('Publishing minion job: #{jid}, func: "{fun}", args:'
                  ' "{arg}", target: "{tgt}"').format(**load))
        pub_sock.send(self.serial.dumps(payload))
        # Run the client get_returns method based on the form data sent
        if 'form' in clear_load:
            ret_form = clear_load['form']
        else:
            ret_form = 'clean'
        if ret_form == 'clean':
            return self.local.get_returns(
                    jid,
                    self.ckminions.check_minions(
                        clear_load['tgt'],
                        expr_form
                        ),
                    timeout
                    )
        elif ret_form == 'full':
            ret = self.local.get_full_returns(
                    jid,
                    self.ckminions.check_minions(
                        clear_load['tgt'],
                        expr_form
                        ),
                    timeout
                    )
            ret['__jid__'] = jid
            return ret

    def run_func(self, func, load):
        '''
        Wrapper for running functions executed with AES encryption
        '''
        # Don't honor private functions
        if func.startswith('__'):
            return self.crypticle.dumps({})
        # Run the func
        if hasattr(self, func):
            ret = getattr(self, func)(load)
        else:
            log.error(('Received function {0} which is unavailable on the '
                       'master, returning False').format(func))
            return self.crypticle.dumps(False)
        # Don't encrypt the return value for the _return func
        # (we don't care about the return value, so why encrypt it?)
        if func == '_return':
            return ret
        if func == '_pillar' and 'id' in load:
            if not load.get('ver') == '2' and self.opts['pillar_version'] == 1:
                # Authorized to return old pillar proto
                return self.crypticle.dumps(ret)
            # encrypt with a specific aes key
            pubfn = os.path.join(self.opts['pki_dir'],
                    'minions',
                    load['id'])
            key = salt.crypt.Crypticle.generate_key_string()
            pcrypt = salt.crypt.Crypticle(
                    self.opts,
                    key)
            try:
                pub = RSA.load_pub_key(pubfn)
            except RSA.RSAError:
                return self.crypticle.dumps({})

            pret = {}
            pret['key'] = pub.public_encrypt(key, 4)
            pret['pillar'] = pcrypt.dumps(ret)
            return pret
        # AES Encrypt the return
        return self.crypticle.dumps(ret)


class ClearFuncs(object):
    '''
    Set up functions that are safe to execute when commands sent to the master
    without encryption and authentication
    '''
    # The ClearFuncs object encapsulates the functions that can be executed in
    # the clear:
    # publish (The publish from the LocalClient)
    # _auth
    def __init__(self, opts, key, master_key, crypticle):
        self.opts = opts
        self.serial = salt.payload.Serial(opts)
        self.key = key
        self.master_key = master_key
        self.crypticle = crypticle
        # Create the event manager
        self.event = salt.utils.event.MasterEvent(self.opts['sock_dir'])
        # Make a client
        self.local = salt.client.LocalClient(self.opts['conf_file'])
        # Make an minion checker object
        self.ckminions = salt.utils.minions.CkMinions(opts)
        # Make an Auth object
        self.loadauth = salt.auth.LoadAuth(opts)
        # Stand up the master Minion to access returner data
        self.mminion = salt.minion.MasterMinion(self.opts)
        # Make a wheel object
        self.wheel_ = salt.wheel.Wheel(opts)

    def _send_cluster(self):
        '''
        Send the cluster data out
        '''
        log.debug('Sending out cluster data')
        ret = self.local.cmd(self.opts['cluster_masters'],
                'cluster.distrib',
                self._cluster_load(),
                0,
                'list'
                )
        log.debug('Cluster distributed: {0}'.format(ret))

    def _cluster_load(self):
        '''
        Generates the data sent to the cluster nodes.
        '''
        minions = {}
        master_pem = ''
        with salt.utils.fopen(self.opts['conf_file'], 'r') as fp_:
            master_conf = fp_.read()
        minion_dir = os.path.join(self.opts['pki_dir'], 'minions')
        for host in os.listdir(minion_dir):
            pub = os.path.join(minion_dir, host)
            minions[host] = salt.utils.fopen(pub, 'r').read()
        if self.opts['cluster_mode'] == 'full':
            with salt.utils.fopen(os.path.join(self.opts['pki_dir'], 'master.pem')) as fp_:
                master_pem = fp_.read()
        return [minions,
                master_conf,
                master_pem,
                self.opts['conf_file']]

    def _check_permissions(self, filename):
        '''
        check if the specified filename has correct permissions
        '''
        if 'os' in os.environ:
            if os.environ['os'].startswith('Windows'):
                return True

        import pwd  # after confirming not running Windows
        import grp
        try:
            user = self.opts['user']
            pwnam = pwd.getpwnam(user)
            uid = pwnam[2]
            gid = pwnam[3]
            groups = [g.gr_gid for g in grp.getgrall() if user in g.gr_mem]
        except KeyError:
            err = ('Failed to determine groups for user '
            '{0}. The user is not available.\n').format(user)
            log.error(err)
            return False

        fmode = os.stat(filename)

        if os.getuid() == 0:
            if fmode.st_uid == uid or not fmode.st_gid == gid:
                return True
            elif self.opts.get('permissive_pki_access', False) \
                    and fmode.st_gid in groups:
                return True
        else:
            if stat.S_IWOTH & fmode.st_mode:
                # don't allow others to write to the file
                return False

            # check group flags
            if self.opts.get('permissive_pki_access', False) \
              and stat.S_IWGRP & fmode.st_mode:
                return True
            elif stat.S_IWGRP & fmode.st_mode:
                return False

            # check if writable by group or other
            if not (stat.S_IWGRP & fmode.st_mode or
              stat.S_IWOTH & fmode.st_mode):
                return True

        return False

    def _check_autosign(self, keyid):
        '''
        Checks if the specified keyid should automatically be signed.
        '''

        if self.opts['auto_accept']:
            return True

        autosign_file = self.opts.get("autosign_file", None)

        if not autosign_file or not os.path.exists(autosign_file):
            return False

        if not self._check_permissions(autosign_file):
            message = "Wrong permissions for {0}, ignoring content"
            log.warn(message.format(autosign_file))
            return False

        with salt.utils.fopen(autosign_file, 'r') as fp_:
            for line in fp_:
                line = line.strip()

                if line.startswith('#'):
                    continue

                if line == keyid:
                    return True
                if fnmatch.fnmatch(keyid, line):
                    return True
                try:
                    if re.match(line, keyid):
                        return True
                except re.error:
                    message = "{0} is not a valid regular expression, ignoring line in {1}"
                    log.warn(message.format(line, autosign_file))
                    continue

        return False

    def _auth(self, load):
        '''
        Authenticate the client, use the sent public key to encrypt the aes key
        which was generated at start up.

        This method fires an event over the master event manager. The event is
        tagged "auth" and returns a dict with information about the auth
        event
        '''
        # 0. Check for max open files
        # 1. Verify that the key we are receiving matches the stored key
        # 2. Store the key if it is not there
        # 3. make an rsa key with the pub key
        # 4. encrypt the aes key as an encrypted salt.payload
        # 5. package the return and return it

        salt.utils.verify.check_max_open_files(self.opts)

        log.info('Authentication request from {id}'.format(**load))
        pubfn = os.path.join(self.opts['pki_dir'],
                'minions',
                load['id'])
        pubfn_pend = os.path.join(self.opts['pki_dir'],
                'minions_pre',
                load['id'])
        pubfn_rejected = os.path.join(self.opts['pki_dir'],
                'minions_rejected',
                load['id'])
        if self.opts['open_mode']:
            # open mode is turned on, nuts to checks and overwrite whatever
            # is there
            pass
        elif os.path.isfile(pubfn_rejected):
            # The key has been rejected, don't place it in pending
            log.info('Public key rejected for {id}'.format(**load))
            ret = {'enc': 'clear',
                   'load': {'ret': False}}
            eload = {'result': False,
                     'id': load['id'],
                     'pub': load['pub']}
            self.event.fire_event(eload, 'auth')
            return ret
        elif os.path.isfile(pubfn):
            # The key has been accepted check it
            if not salt.utils.fopen(pubfn, 'r').read() == load['pub']:
                log.error(
                    'Authentication attempt from {id} failed, the public '
                    'keys did not match. This may be an attempt to compromise '
                    'the Salt cluster.'.format(**load)
                )
                ret = {'enc': 'clear',
                       'load': {'ret': False}}
                eload = {'result': False,
                         'id': load['id'],
                         'pub': load['pub']}
                self.event.fire_event(eload, 'auth')
                return ret
        elif not os.path.isfile(pubfn_pend)\
                and not self._check_autosign(load['id']):
            # This is a new key, stick it in pre
            log.info('New public key placed in pending for {id}'.format(**load))
            with salt.utils.fopen(pubfn_pend, 'w+') as fp_:
                fp_.write(load['pub'])
            ret = {'enc': 'clear',
                   'load': {'ret': True}}
            eload = {'result': True,
                     'act': 'pend',
                     'id': load['id'],
                     'pub': load['pub']}
            self.event.fire_event(eload, 'auth')
            return ret
        elif os.path.isfile(pubfn_pend)\
                and not self._check_autosign(load['id']):
            # This key is in pending, if it is the same key ret True, else
            # ret False
            if not salt.utils.fopen(pubfn_pend, 'r').read() == load['pub']:
                log.error(
                    'Authentication attempt from {id} failed, the public '
                    'keys in pending did not match. This may be an attempt to '
                    'compromise the Salt cluster.'.format(**load)
                )
                eload = {'result': False,
                         'id': load['id'],
                         'pub': load['pub']}
                self.event.fire_event(eload, 'auth')
                return {'enc': 'clear',
                        'load': {'ret': False}}
            else:
                log.info(
                    'Authentication failed from host {id}, the key is in '
                    'pending and needs to be accepted with salt-key -a {id}'.format(**load)
                )
                eload = {'result': True,
                         'act': 'pend',
                         'id': load['id'],
                         'pub': load['pub']}
                self.event.fire_event(eload, 'auth')
                return {'enc': 'clear',
                        'load': {'ret': True}}
        elif os.path.isfile(pubfn_pend)\
                and self._check_autosign(load['id']):
            # This key is in pending, if it is the same key auto accept it
            if not salt.utils.fopen(pubfn_pend, 'r').read() == load['pub']:
                log.error(
                    'Authentication attempt from {id} failed, the public '
                    'keys in pending did not match. This may be an attempt to '
                    'compromise the Salt cluster.'.format(**load)
                )
                eload = {'result': False,
                         'id': load['id'],
                         'pub': load['pub']}
                self.event.fire_event(eload, 'auth')
                return {'enc': 'clear',
                        'load': {'ret': False}}
            else:
                pass
        elif not os.path.isfile(pubfn_pend)\
                and self._check_autosign(load['id']):
            # This is a new key and it should be automatically be accepted
            pass
        else:
            # Something happened that I have not accounted for, FAIL!
            log.warn('Unaccounted for authentication failure')
            eload = {'result': False,
                     'id': load['id'],
                     'pub': load['pub']}
            self.event.fire_event(eload, 'auth')
            return {'enc': 'clear',
                    'load': {'ret': False}}

        log.info('Authentication accepted from {id}'.format(**load))
        with salt.utils.fopen(pubfn, 'w+') as fp_:
            fp_.write(load['pub'])
        pub = None

        # The key payload may sometimes be corrupt when using auto-accept
        # and an empty request comes in
        try:
            pub = RSA.load_pub_key(pubfn)
        except RSA.RSAError, e:
            log.error('Corrupt public key "{0}": {1}'.format(pubfn, e))
            return {'enc': 'clear',
                    'load': {'ret': False}}

        ret = {'enc': 'pub',
               'pub_key': self.master_key.get_pub_str(),
               'token': self.master_key.token,
               'publish_port': self.opts['publish_port'],
              }
        if 'token' in load:
            try:
                mtoken = self.master_key.key.private_decrypt(load['token'], 4)
                ret['token'] = pub.public_encrypt(mtoken, 4)
            except Exception:
                # Token failed to decrypt, send back the salty bacon to
                # support older minions
                pass

        ret['aes'] = pub.public_encrypt(self.opts['aes'], 4)
        eload = {'result': True,
                 'act': 'accept',
                 'id': load['id'],
                 'pub': load['pub']}
        self.event.fire_event(eload, 'auth')
        return ret

    def wheel(self, clear_load):
        '''
        Send a master control function back to the wheel system
        '''
        # All wheel ops pass through eauth
        if not 'eauth' in clear_load:
            return ''
        if not clear_load['eauth'] in self.opts['external_auth']:
            # The eauth system is not enabled, fail
            return ''
        try:
            name = self.loadauth.load_name(clear_load)
            if not name in self.opts['external_auth'][clear_load['eauth']]:
                return ''
            if not self.loadauth.time_auth(clear_load):
                return ''
            good = self.ckminions.wheel_check(
                    self.opts['external_auth'][clear_load['eauth']][name],
                    clear_load['fun'])
            if not good:
                return ''
            return self.wheel_.call_func(
                    clear_load.pop('fun'),
                    **clear_load)
        except Exception as exc:
            log.error(
                    ('Exception occured in the wheel system: {0}'
                        ).format(exc)
                    )
            return ''

    def mk_token(self, clear_load):
        '''
        Create aand return an authentication token, the clear load needs to
        contain the eauth key and the needed authentication creds.
        '''
        if not 'eauth' in clear_load:
            return ''
        if not clear_load['eauth'] in self.opts['external_auth']:
            # The eauth system is not enabled, fail
            return ''
        try:
            name = self.loadauth.load_name(clear_load)
            if not name in self.opts['external_auth'][clear_load['eauth']]:
                return ''
            if not self.loadauth.time_auth(clear_load):
                return ''
            return self.loadauth.mk_token(clear_load)
        except Exception as exc:
            log.error(
                    ('Exception occured while authenticating: {0}'
                        ).format(exc)
                    )
            return ''

    def publish(self, clear_load):
        '''
        This method sends out publications to the minions, it can only be used
        by the LocalClient.
        '''
        extra = clear_load.get('kwargs', {})
        # Check for external auth calls
        if extra.get('token', False):
            # A token was passwd, check it
            try:
                token = self.loadauth.get_tok(extra['token'])
            except Exception as exc:
                log.error(
                        ('Exception occured when generating auth token: {0}'
                            ).format(exc)
                        )
                return ''
            if not token:
                return ''
            if not token['eauth'] in self.opts['external_auth']:
                return ''
            if not token['name'] in self.opts['external_auth'][token['eauth']]:
                return ''
            good = self.ckminions.auth_check(
                    self.opts['external_auth'][token['eauth']][token['name']],
                    clear_load['fun'],
                    clear_load['tgt'],
                    clear_load.get('tgt_type', 'glob'))
            if not good:
                # Accept find_job so the cli will function cleanly
                if not clear_load['fun'] == 'saltutil.find_job':
                    return ''
        elif 'eauth' in extra:
            if not extra['eauth'] in self.opts['external_auth']:
                # The eauth system is not enabled, fail
                return ''
            try:
                name = self.loadauth.load_name(extra)
                if not name in self.opts['external_auth'][extra['eauth']]:
                    return ''
                if not self.loadauth.time_auth(extra):
                    return ''
            except Exception as exc:
                log.error(
                        ('Exception occured while authenticating: {0}'
                            ).format(exc)
                        )
                return ''
            good = self.ckminions.auth_check(
                    self.opts['external_auth'][extra['eauth']][name],
                    clear_load['fun'],
                    clear_load['tgt'],
                    clear_load.get('tgt_type', 'glob'))
            if not good:
                # Accept find_job so the cli will function cleanly
                if not clear_load['fun'] == 'saltutil.find_job':
                    return ''
        # Verify that the caller has root on master
        elif 'user' in clear_load:
            if clear_load['user'].startswith('sudo_'):
                if not clear_load.pop('key') == self.key[self.opts.get('user', 'root')]:
                    return ''
            elif clear_load['user'] == self.opts.get('user', 'root'):
                if not clear_load.pop('key') == self.key[self.opts.get('user', 'root')]:
                    return ''
            elif clear_load['user'] == 'root':
                if not clear_load.pop('key') == self.key.get(self.opts.get('user', 'root')):
                    return ''
            elif clear_load['user'] == getpass.getuser():
                if not clear_load.pop('key') == self.key.get(clear_load['user']):
                    return ''
            else:
                if clear_load['user'] in self.key:
                    # User is authorised, check key and check perms
                    if not clear_load.pop('key') == self.key[clear_load['user']]:
                        return ''
                    if not clear_load['user'] in self.opts['client_acl']:
                        return ''
                    good = self.ckminions.auth_check(
                            self.opts['client_acl'][clear_load['user']],
                            clear_load['fun'],
                            clear_load['tgt'],
                            clear_load.get('tgt_type', 'glob'))
                    if not good:
                        # Accept find_job so the cli will function cleanly
                        if not clear_load['fun'] == 'saltutil.find_job':
                            return ''
                else:
                    return ''
        else:
            if not clear_load.pop('key') == self.key[getpass.getuser()]:
                return ''
        if not clear_load['jid']:
            clear_load['jid'] = salt.utils.prep_jid(
                    self.opts['cachedir'],
                    self.opts['hash_type']
                    )
        jid_dir = salt.utils.jid_dir(
                clear_load['jid'],
                self.opts['cachedir'],
                self.opts['hash_type']
                )
        # Verify the jid dir
        if not os.path.isdir(jid_dir):
            os.makedirs(jid_dir)
        # Save the invocation information
        self.serial.dump(
                clear_load,
                salt.utils.fopen(os.path.join(jid_dir, '.load.p'), 'w+')
                )
        if self.opts['ext_job_cache']:
            try:
                fstr = '{0}.save_load'.format(self.opts['ext_job_cache'])
                self.mminion.returners[fstr](clear_load['jid'], clear_load)
            except KeyError:
                msg = ('The specified returner used for the external job '
                       'cache "{0}" does not have a save_load function!'
                       ).format(self.opts['ext_job_cache'])
                log.critical(msg)
        # Set up the payload
        payload = {'enc': 'aes'}
        # Altering the contents of the publish load is serious!! Changes here
        # break compatibility with minion/master versions and even tiny
        # additions can have serious implications on the performance of the
        # publish commands.
        #
        # In short, check with Thomas Hatch before you even think about
        # touching this stuff, we can probably do what you want to do another
        # way that won't have a negative impact.
        load = {
                'fun': clear_load['fun'],
                'arg': clear_load['arg'],
                'tgt': clear_load['tgt'],
                'jid': clear_load['jid'],
                'ret': clear_load['ret'],
               }

        if 'tgt_type' in clear_load:
            load['tgt_type'] = clear_load['tgt_type']
        if 'to' in clear_load:
            load['to'] = clear_load['to']

        if 'user' in clear_load:
            log.info(('User {user} Published command {fun} with jid'
                      ' {jid}').format(**clear_load))
            load['user'] = clear_load['user']
        else:
            log.info(('Published command {fun} with jid'
                      ' {jid}').format(**clear_load))
        log.debug('Published command details {0}'.format(load))

        payload['load'] = self.crypticle.dumps(load)
        # Send 0MQ to the publisher
        context = zmq.Context(1)
        pub_sock = context.socket(zmq.PUSH)
        pull_uri = 'ipc://{0}'.format(
            os.path.join(self.opts['sock_dir'], 'publish_pull.ipc')
            )
        pub_sock.connect(pull_uri)
        pub_sock.send(self.serial.dumps(payload))
        minions = self.ckminions.check_minions(
                load['tgt'],
                load.get('tgt_type', 'glob')
                )
        return {'enc': 'clear',
                'load': {'jid': clear_load['jid'],
                         'minions': minions}}<|MERGE_RESOLUTION|>--- conflicted
+++ resolved
@@ -540,11 +540,7 @@
         with salt.utils.fopen(pub_path, 'r') as fp_:
             minion_pub = fp_.read()
         tmp_pub = salt.utils.mkstemp()
-<<<<<<< HEAD
         with salt.utils.fopen(tmp_pub, 'w+') as fp_:
-=======
-        with open(tmp_pub, 'w+') as fp_:
->>>>>>> 0a06086c
             fp_.write(minion_pub)
 
         pub = None
@@ -1150,7 +1146,8 @@
             pub = os.path.join(minion_dir, host)
             minions[host] = salt.utils.fopen(pub, 'r').read()
         if self.opts['cluster_mode'] == 'full':
-            with salt.utils.fopen(os.path.join(self.opts['pki_dir'], 'master.pem')) as fp_:
+            master_pem_path = os.path.join(self.opts['pki_dir'], 'master.pem')
+            with salt.utils.fopen(master_pem_path) as fp_:
                 master_pem = fp_.read()
         return [minions,
                 master_conf,
@@ -1305,7 +1302,9 @@
         elif not os.path.isfile(pubfn_pend)\
                 and not self._check_autosign(load['id']):
             # This is a new key, stick it in pre
-            log.info('New public key placed in pending for {id}'.format(**load))
+            log.info(
+                'New public key placed in pending for {id}'.format(**load)
+            )
             with salt.utils.fopen(pubfn_pend, 'w+') as fp_:
                 fp_.write(load['pub'])
             ret = {'enc': 'clear',
@@ -1335,7 +1334,8 @@
             else:
                 log.info(
                     'Authentication failed from host {id}, the key is in '
-                    'pending and needs to be accepted with salt-key -a {id}'.format(**load)
+                    'pending and needs to be accepted with salt-key'
+                    '-a {id}'.format(**load)
                 )
                 eload = {'result': True,
                          'act': 'pend',
