# -*- coding: utf-8 -*-
'''
The static grains, these are the core, or built in grains.

When grains are loaded they are not loaded in the same way that modules are
loaded, grain functions are detected and executed, the functions MUST
return a dict which will be applied to the main grains dict. This module
will always be executed first, so that any grains loaded here in the core
module can be overwritten just by returning dict keys with the same value
as those returned here
'''

# Import python libs
from __future__ import absolute_import
import os
import json
import socket
import sys
import re
import platform
import logging
import locale
import salt.exceptions

__proxyenabled__ = ['*']
__FQDN__ = None

# Extend the default list of supported distros. This will be used for the
# /etc/DISTRO-release checking that is part of platform.linux_distribution()
from platform import _supported_dists
_supported_dists += ('arch', 'mageia', 'meego', 'vmware', 'bluewhite64',
                     'slamd64', 'ovs', 'system', 'mint', 'oracle', 'void')

# Import salt libs
import salt.log
import salt.utils
import salt.utils.network
import salt.utils.dns

if salt.utils.is_windows():
    import salt.utils.win_osinfo

# Solve the Chicken and egg problem where grains need to run before any
# of the modules are loaded and are generally available for any usage.
import salt.modules.cmdmod
import salt.modules.smbios

# Import 3rd-party libs
import salt.ext.six as six

__salt__ = {
    'cmd.run': salt.modules.cmdmod._run_quiet,
    'cmd.retcode': salt.modules.cmdmod._retcode_quiet,
    'cmd.run_all': salt.modules.cmdmod._run_all_quiet,
    'smbios.records': salt.modules.smbios.records,
    'smbios.get': salt.modules.smbios.get,
}
log = logging.getLogger(__name__)

HAS_WMI = False
if salt.utils.is_windows():
    # attempt to import the python wmi module
    # the Windows minion uses WMI for some of its grains
    try:
        import wmi  # pylint: disable=import-error
        import salt.utils.winapi
        import win32api
        import salt.modules.reg
        HAS_WMI = True
        __salt__['reg.read_value'] = salt.modules.reg.read_value
    except ImportError:
        log.exception(
            'Unable to import Python wmi module, some core grains '
            'will be missing'
        )

_INTERFACES = {}


def _windows_cpudata():
    '''
    Return some CPU information on Windows minions
    '''
    # Provides:
    #   num_cpus
    #   cpu_model
    grains = {}
    if 'NUMBER_OF_PROCESSORS' in os.environ:
        # Cast to int so that the logic isn't broken when used as a
        # conditional in templating. Also follows _linux_cpudata()
        try:
            grains['num_cpus'] = int(os.environ['NUMBER_OF_PROCESSORS'])
        except ValueError:
            grains['num_cpus'] = 1
    grains['cpu_model'] = __salt__['reg.read_value'](
                       "HKEY_LOCAL_MACHINE",
                       "HARDWARE\\DESCRIPTION\\System\\CentralProcessor\\0",
                       "ProcessorNameString").get('vdata')
    return grains


def _linux_cpudata():
    '''
    Return some CPU information for Linux minions
    '''
    # Provides:
    #   num_cpus
    #   cpu_model
    #   cpu_flags
    grains = {}
    cpuinfo = '/proc/cpuinfo'
    # Parse over the cpuinfo file
    if os.path.isfile(cpuinfo):
        with salt.utils.fopen(cpuinfo, 'r') as _fp:
            for line in _fp:
                comps = line.split(':')
                if not len(comps) > 1:
                    continue
                key = comps[0].strip()
                val = comps[1].strip()
                if key == 'processor':
                    grains['num_cpus'] = int(val) + 1
                elif key == 'model name':
                    grains['cpu_model'] = val
                elif key == 'flags':
                    grains['cpu_flags'] = val.split()
                elif key == 'Features':
                    grains['cpu_flags'] = val.split()
                # ARM support - /proc/cpuinfo
                #
                # Processor       : ARMv6-compatible processor rev 7 (v6l)
                # BogoMIPS        : 697.95
                # Features        : swp half thumb fastmult vfp edsp java tls
                # CPU implementer : 0x41
                # CPU architecture: 7
                # CPU variant     : 0x0
                # CPU part        : 0xb76
                # CPU revision    : 7
                #
                # Hardware        : BCM2708
                # Revision        : 0002
                # Serial          : 00000000
                elif key == 'Processor':
                    grains['cpu_model'] = val.split('-')[0]
                    grains['num_cpus'] = 1
    if 'num_cpus' not in grains:
        grains['num_cpus'] = 0
    if 'cpu_model' not in grains:
        grains['cpu_model'] = 'Unknown'
    if 'cpu_flags' not in grains:
        grains['cpu_flags'] = []
    return grains


def _linux_gpu_data():
    '''
    num_gpus: int
    gpus:
      - vendor: nvidia|amd|ati|...
        model: string
    '''
    if __opts__.get('enable_lspci', True) is False:
        return {}

    if __opts__.get('enable_gpu_grains', True) is False:
        return {}

    lspci = salt.utils.which('lspci')
    if not lspci:
        log.debug(
            'The `lspci` binary is not available on the system. GPU grains '
            'will not be available.'
        )
        return {}

    # dominant gpu vendors to search for (MUST be lowercase for matching below)
    known_vendors = ['nvidia', 'amd', 'ati', 'intel']
    gpu_classes = ('vga compatible controller', '3d controller')

    devs = []
    try:
        lspci_out = __salt__['cmd.run']('{0} -vmm'.format(lspci))

        cur_dev = {}
        error = False
        # Add a blank element to the lspci_out.splitlines() list,
        # otherwise the last device is not evaluated as a cur_dev and ignored.
        lspci_list = lspci_out.splitlines()
        lspci_list.append('')
        for line in lspci_list:
            # check for record-separating empty lines
            if line == '':
                if cur_dev.get('Class', '').lower() in gpu_classes:
                    devs.append(cur_dev)
                cur_dev = {}
                continue
            if re.match(r'^\w+:\s+.*', line):
                key, val = line.split(':', 1)
                cur_dev[key.strip()] = val.strip()
            else:
                error = True
                log.debug('Unexpected lspci output: \'{0}\''.format(line))

        if error:
            log.warning(
                'Error loading grains, unexpected linux_gpu_data output, '
                'check that you have a valid shell configured and '
                'permissions to run lspci command'
            )
    except OSError:
        pass

    gpus = []
    for gpu in devs:
        vendor_strings = gpu['Vendor'].lower().split()
        # default vendor to 'unknown', overwrite if we match a known one
        vendor = 'unknown'
        for name in known_vendors:
            # search for an 'expected' vendor name in the list of strings
            if name in vendor_strings:
                vendor = name
                break
        gpus.append({'vendor': vendor, 'model': gpu['Device']})

    grains = {}
    grains['num_gpus'] = len(gpus)
    grains['gpus'] = gpus
    return grains


def _netbsd_gpu_data():
    '''
    num_gpus: int
    gpus:
      - vendor: nvidia|amd|ati|...
        model: string
    '''
    known_vendors = ['nvidia', 'amd', 'ati', 'intel', 'cirrus logic', 'vmware']

    gpus = []
    try:
        pcictl_out = __salt__['cmd.run']('pcictl pci0 list')

        for line in pcictl_out.splitlines():
            for vendor in known_vendors:
                vendor_match = re.match(
                    r'[0-9:]+ ({0}) (.+) \(VGA .+\)'.format(vendor),
                    line,
                    re.IGNORECASE
                )
                if vendor_match:
                    gpus.append({'vendor': vendor_match.group(1), 'model': vendor_match.group(2)})
    except OSError:
        pass

    grains = {}
    grains['num_gpus'] = len(gpus)
    grains['gpus'] = gpus
    return grains


def _osx_gpudata():
    '''
    num_gpus: int
    gpus:
      - vendor: nvidia|amd|ati|...
        model: string
    '''

    gpus = []
    try:
        pcictl_out = __salt__['cmd.run']('system_profiler SPDisplaysDataType')

        for line in pcictl_out.splitlines():
            fieldname, _, fieldval = line.partition(': ')
            if fieldname.strip() == "Chipset Model":
                vendor, _, model = fieldval.partition(' ')
                vendor = vendor.lower()
                gpus.append({'vendor': vendor, 'model': model})

    except OSError:
        pass

    grains = {}
    grains['num_gpus'] = len(gpus)
    grains['gpus'] = gpus
    return grains


def _bsd_cpudata(osdata):
    '''
    Return CPU information for BSD-like systems
    '''
    # Provides:
    #   cpuarch
    #   num_cpus
    #   cpu_model
    #   cpu_flags
    sysctl = salt.utils.which('sysctl')
    arch = salt.utils.which('arch')
    cmds = {}

    if sysctl:
        cmds.update({
            'num_cpus': '{0} -n hw.ncpu'.format(sysctl),
            'cpuarch': '{0} -n hw.machine'.format(sysctl),
            'cpu_model': '{0} -n hw.model'.format(sysctl),
        })

    if arch and osdata['kernel'] == 'OpenBSD':
        cmds['cpuarch'] = '{0} -s'.format(arch)

    if osdata['kernel'] == 'Darwin':
        cmds['cpu_model'] = '{0} -n machdep.cpu.brand_string'.format(sysctl)
        cmds['cpu_flags'] = '{0} -n machdep.cpu.features'.format(sysctl)

    grains = dict([(k, __salt__['cmd.run'](v)) for k, v in six.iteritems(cmds)])

    if 'cpu_flags' in grains and isinstance(grains['cpu_flags'], six.string_types):
        grains['cpu_flags'] = grains['cpu_flags'].split(' ')

    if osdata['kernel'] == 'NetBSD':
        grains['cpu_flags'] = []
        for line in __salt__['cmd.run']('cpuctl identify 0').splitlines():
            cpu_match = re.match(r'cpu[0-9]:\ features[0-9]?\ .+<(.+)>', line)
            if cpu_match:
                flag = cpu_match.group(1).split(',')
                grains['cpu_flags'].extend(flag)

    if osdata['kernel'] == 'FreeBSD' and os.path.isfile('/var/run/dmesg.boot'):
        grains['cpu_flags'] = []
        # TODO: at least it needs to be tested for BSD other then FreeBSD
        with salt.utils.fopen('/var/run/dmesg.boot', 'r') as _fp:
            cpu_here = False
            for line in _fp:
                if line.startswith('CPU: '):
                    cpu_here = True  # starts CPU descr
                    continue
                if cpu_here:
                    if not line.startswith(' '):
                        break  # game over
                    if 'Features' in line:
                        start = line.find('<')
                        end = line.find('>')
                        if start > 0 and end > 0:
                            flag = line[start + 1:end].split(',')
                            grains['cpu_flags'].extend(flag)
    try:
        grains['num_cpus'] = int(grains['num_cpus'])
    except ValueError:
        grains['num_cpus'] = 1

    return grains


def _sunos_cpudata():
    '''
    Return the CPU information for Solaris-like systems
    '''
    # Provides:
    #   cpuarch
    #   num_cpus
    #   cpu_model
    #   cpu_flags
    grains = {}
    grains['cpu_flags'] = []

    grains['cpuarch'] = __salt__['cmd.run']('isainfo -k')
    psrinfo = '/usr/sbin/psrinfo 2>/dev/null'
    grains['num_cpus'] = len(__salt__['cmd.run'](psrinfo, python_shell=True).splitlines())
    kstat_info = 'kstat -p cpu_info:0:*:brand'
    for line in __salt__['cmd.run'](kstat_info).splitlines():
        match = re.match(r'(\w+:\d+:\w+\d+:\w+)\s+(.+)', line)
        if match:
            grains['cpu_model'] = match.group(2)
    isainfo = 'isainfo -n -v'
    for line in __salt__['cmd.run'](isainfo).splitlines():
        match = re.match(r'^\s+(.+)', line)
        if match:
            cpu_flags = match.group(1).split()
            grains['cpu_flags'].extend(cpu_flags)

    return grains


def _memdata(osdata):
    '''
    Gather information about the system memory
    '''
    # Provides:
    #   mem_total
    grains = {'mem_total': 0}
    if osdata['kernel'] == 'Linux':
        meminfo = '/proc/meminfo'

        if os.path.isfile(meminfo):
            with salt.utils.fopen(meminfo, 'r') as ifile:
                for line in ifile:
                    comps = line.rstrip('\n').split(':')
                    if not len(comps) > 1:
                        continue
                    if comps[0].strip() == 'MemTotal':
                        # Use floor division to force output to be an integer
                        grains['mem_total'] = int(comps[1].split()[0]) // 1024
    elif osdata['kernel'] in ('FreeBSD', 'OpenBSD', 'NetBSD', 'Darwin'):
        sysctl = salt.utils.which('sysctl')
        if sysctl:
            if osdata['kernel'] == 'Darwin':
                mem = __salt__['cmd.run']('{0} -n hw.memsize'.format(sysctl))
            else:
                mem = __salt__['cmd.run']('{0} -n hw.physmem'.format(sysctl))
            if osdata['kernel'] == 'NetBSD' and mem.startswith('-'):
                mem = __salt__['cmd.run']('{0} -n hw.physmem64'.format(sysctl))
            grains['mem_total'] = int(mem) / 1024 / 1024
    elif osdata['kernel'] == 'SunOS':
        prtconf = '/usr/sbin/prtconf 2>/dev/null'
        for line in __salt__['cmd.run'](prtconf, python_shell=True).splitlines():
            comps = line.split(' ')
            if comps[0].strip() == 'Memory' and comps[1].strip() == 'size:':
                grains['mem_total'] = int(comps[2].strip())
    elif osdata['kernel'] == 'Windows' and HAS_WMI:
        # get the Total Physical memory as reported by msinfo32
        tot_bytes = win32api.GlobalMemoryStatusEx()['TotalPhys']
        # return memory info in gigabytes
        grains['mem_total'] = int(tot_bytes / (1024 ** 2))
    return grains


def _windows_virtual(osdata):
    '''
    Returns what type of virtual hardware is under the hood, kvm or physical
    '''
    # Provides:
    #   virtual
    #   virtual_subtype
    grains = dict()
    if osdata['kernel'] != 'Windows':
        return grains

    if 'QEMU' in osdata.get('manufacturer', ''):
        # FIXME: Make this detect between kvm or qemu
        grains['virtual'] = 'kvm'
    if 'Bochs' in osdata.get('manufacturer', ''):
        grains['virtual'] = 'kvm'
    # Product Name: (oVirt) www.ovirt.org
    # Red Hat Community virtualization Project based on kvm
    elif 'oVirt' in osdata.get('productname', ''):
        grains['virtual'] = 'kvm'
        grains['virtual_subtype'] = 'oVirt'
    # Red Hat Enterprise Virtualization
    elif 'RHEV Hypervisor' in osdata.get('productname', ''):
        grains['virtual'] = 'kvm'
        grains['virtual_subtype'] = 'rhev'
    # Product Name: VirtualBox
    elif 'VirtualBox' in osdata.get('productname', ''):
        grains['virtual'] = 'VirtualBox'
    # Product Name: VMware Virtual Platform
    elif 'VMware Virtual Platform' in osdata.get('productname', ''):
        grains['virtual'] = 'VMware'
    # Manufacturer: Microsoft Corporation
    # Product Name: Virtual Machine
    elif 'Microsoft' in osdata.get('manufacturer', '') and \
         'Virtual Machine' in osdata.get('productname', ''):
        grains['virtual'] = 'VirtualPC'
    # Manufacturer: Parallels Software International Inc.
    elif 'Parallels Software' in osdata.get('manufacturer'):
        grains['virtual'] = 'Parallels'
    # Apache CloudStack
    elif 'CloudStack KVM Hypervisor' in osdata.get('productname', ''):
        grains['virtual'] = 'kvm'
        grains['virtual_subtype'] = 'cloudstack'
    return grains


def _virtual(osdata):
    '''
    Returns what type of virtual hardware is under the hood, kvm or physical
    '''
    # This is going to be a monster, if you are running a vm you can test this
    # grain with please submit patches!
    # Provides:
    #   virtual
    #   virtual_subtype
    grains = {'virtual': 'physical'}

    # Skip the below loop on platforms which have none of the desired cmds
    # This is a temporary measure until we can write proper virtual hardware
    # detection.
    skip_cmds = ('AIX',)

    # list of commands to be executed to determine the 'virtual' grain
    _cmds = ['systemd-detect-virt', 'virt-what', 'dmidecode']
    # test first for virt-what, which covers most of the desired functionality
    # on most platforms
    if not salt.utils.is_windows() and osdata['kernel'] not in skip_cmds:
        if salt.utils.which('virt-what'):
            _cmds = ['virt-what']
        else:
            log.debug(
                'Please install \'virt-what\' to improve results of the '
                '\'virtual\' grain.'
            )
    # Check if enable_lspci is True or False
    if __opts__.get('enable_lspci', True) is False:
        # /proc/bus/pci does not exists, lspci will fail
        if os.path.exists('/proc/bus/pci'):
            _cmds += ['lspci']

    # Add additional last resort commands
    if osdata['kernel'] in skip_cmds:
        _cmds = ()

    # Quick backout for BrandZ (Solaris LX Branded zones)
    # Don't waste time trying other commands to detect the virtual grain
    uname = salt.utils.which('uname')
    if osdata['kernel'] == 'Linux' and uname:
        ret = __salt__['cmd.run_all']('{0} -v'.format(uname))
        if 'BrandZ' in ret['stdout']:
            grains['virtual'] = 'zone'
            grains.update(_mdata())
            return grains

    failed_commands = set()
    for command in _cmds:
        args = []
        if osdata['kernel'] == 'Darwin':
            command = 'system_profiler'
            args = ['SPDisplaysDataType']
        elif osdata['kernel'] == 'SunOS':
            command = 'prtdiag'
            args = []

        cmd = salt.utils.which(command)

        if not cmd:
            continue

        cmd = '{0} {1}'.format(cmd, ' '.join(args))

        try:
            ret = __salt__['cmd.run_all'](cmd)

            if ret['retcode'] > 0:
                if salt.log.is_logging_configured():
                    # systemd-detect-virt always returns > 0 on non-virtualized
                    # systems
                    # prtdiag only works in the global zone, skip if it fails
                    if salt.utils.is_windows() or 'systemd-detect-virt' in cmd or 'prtdiag' in cmd:
                        continue
                    failed_commands.add(command)
                continue
        except salt.exceptions.CommandExecutionError:
            if salt.log.is_logging_configured():
                if salt.utils.is_windows():
                    continue
                failed_commands.add(command)
            continue

        output = ret['stdout']
        if command == "system_profiler":
            macoutput = output.lower()
            if '0x1ab8' in macoutput:
                grains['virtual'] = 'Parallels'
            if 'parallels' in macoutput:
                grains['virtual'] = 'Parallels'
            if 'vmware' in macoutput:
                grains['virtual'] = 'VMware'
            if '0x15ad' in macoutput:
                grains['virtual'] = 'VMware'
            if 'virtualbox' in macoutput:
                grains['virtual'] = 'VirtualBox'
            # Break out of the loop so the next log message is not issued
            break
        elif command == 'systemd-detect-virt':
            if output in ('qemu', 'kvm', 'oracle', 'xen', 'bochs', 'chroot', 'uml', 'systemd-nspawn'):
                grains['virtual'] = output
                break
            elif 'vmware' in output:
                grains['virtual'] = 'VMware'
                break
            elif 'microsoft' in output:
                grains['virtual'] = 'VirtualPC'
                break
            elif 'lxc' in output:
                grains['virtual'] = 'LXC'
                break
            elif 'systemd-nspawn' in output:
                grains['virtual'] = 'LXC'
                break
        elif command == 'virt-what':
            if output in ('kvm', 'qemu', 'uml', 'xen', 'lxc'):
                grains['virtual'] = output
                break
            elif 'vmware' in output:
                grains['virtual'] = 'VMware'
                break
            elif 'parallels' in output:
                grains['virtual'] = 'Parallels'
                break
            elif 'hyperv' in output:
                grains['virtual'] = 'HyperV'
                break
        elif command == 'dmidecode':
            # Product Name: VirtualBox
            if 'Vendor: QEMU' in output:
                # FIXME: Make this detect between kvm or qemu
                grains['virtual'] = 'kvm'
            if 'Manufacturer: QEMU' in output:
                grains['virtual'] = 'kvm'
            if 'Vendor: Bochs' in output:
                grains['virtual'] = 'kvm'
            if 'Manufacturer: Bochs' in output:
                grains['virtual'] = 'kvm'
            if 'BHYVE  BVXSDT' in output:
                grains['virtual'] = 'bhyve'
            # Product Name: (oVirt) www.ovirt.org
            # Red Hat Community virtualization Project based on kvm
            elif 'Manufacturer: oVirt' in output:
                grains['virtual'] = 'kvm'
                grains['virtual_subtype'] = 'ovirt'
            # Red Hat Enterprise Virtualization
            elif 'Product Name: RHEV Hypervisor' in output:
                grains['virtual'] = 'kvm'
                grains['virtual_subtype'] = 'rhev'
            elif 'VirtualBox' in output:
                grains['virtual'] = 'VirtualBox'
            # Product Name: VMware Virtual Platform
            elif 'VMware' in output:
                grains['virtual'] = 'VMware'
            # Manufacturer: Microsoft Corporation
            # Product Name: Virtual Machine
            elif ': Microsoft' in output and 'Virtual Machine' in output:
                grains['virtual'] = 'VirtualPC'
            # Manufacturer: Parallels Software International Inc.
            elif 'Parallels Software' in output:
                grains['virtual'] = 'Parallels'
            elif 'Manufacturer: Google' in output:
                grains['virtual'] = 'kvm'
            # Break out of the loop, lspci parsing is not necessary
            break
        elif command == 'lspci':
            # dmidecode not available or the user does not have the necessary
            # permissions
            model = output.lower()
            if 'vmware' in model:
                grains['virtual'] = 'VMware'
            # 00:04.0 System peripheral: InnoTek Systemberatung GmbH
            #         VirtualBox Guest Service
            elif 'virtualbox' in model:
                grains['virtual'] = 'VirtualBox'
            elif 'qemu' in model:
                grains['virtual'] = 'kvm'
            elif 'virtio' in model:
                grains['virtual'] = 'kvm'
            # Break out of the loop so the next log message is not issued
            break
        elif command == 'virt-what':
            # if 'virt-what' returns nothing, it's either an undetected platform
            # so we default just as virt-what to 'physical', otherwise use the
            # platform detected/returned by virt-what
            if output:
                grains['virtual'] = output.lower()
            break
        elif command == 'prtdiag':
            model = output.lower().split("\n")[0]
            if 'vmware' in model:
                grains['virtual'] = 'VMware'
            elif 'virtualbox' in model:
                grains['virtual'] = 'VirtualBox'
            elif 'qemu' in model:
                grains['virtual'] = 'kvm'
            elif 'joyent smartdc hvm' in model:
                grains['virtual'] = 'kvm'
    else:
        if osdata['kernel'] in skip_cmds:
            log.warning(
                "The tools 'dmidecode' and 'lspci' failed to "
                'execute because they do not exist on the system of the user '
                'running this instance or the user does not have the '
                'necessary permissions to execute them. Grains output might '
                'not be accurate.'
            )

    choices = ('Linux', 'OpenBSD', 'HP-UX')
    isdir = os.path.isdir
    sysctl = salt.utils.which('sysctl')
    if osdata['kernel'] in choices:
        if os.path.isdir('/proc'):
            try:
                self_root = os.stat('/')
                init_root = os.stat('/proc/1/root/.')
                if self_root != init_root:
                    grains['virtual_subtype'] = 'chroot'
            except (IOError, OSError):
                pass
        if os.path.isfile('/proc/1/cgroup'):
            try:
                with salt.utils.fopen('/proc/1/cgroup', 'r') as fhr:
                    if ':/lxc/' in fhr.read():
                        grains['virtual_subtype'] = 'LXC'
                with salt.utils.fopen('/proc/1/cgroup', 'r') as fhr:
                    fhr_contents = fhr.read()
                    if ':/docker/' in fhr_contents or ':/system.slice/docker' in fhr_contents:
                        grains['virtual_subtype'] = 'Docker'
            except IOError:
                pass
        if isdir('/proc/vz'):
            if os.path.isfile('/proc/vz/version'):
                grains['virtual'] = 'openvzhn'
            elif os.path.isfile('/proc/vz/veinfo'):
                grains['virtual'] = 'openvzve'
                # a posteriori, it's expected for these to have failed:
                failed_commands.discard('lspci')
                failed_commands.discard('dmidecode')
        # Provide additional detection for OpenVZ
        if os.path.isfile('/proc/self/status'):
            with salt.utils.fopen('/proc/self/status') as status_file:
                vz_re = re.compile(r'^envID:\s+(\d+)$')
                for line in status_file:
                    vz_match = vz_re.match(line.rstrip('\n'))
                    if vz_match and int(vz_match.groups()[0]) != 0:
                        grains['virtual'] = 'openvzve'
                    elif vz_match and int(vz_match.groups()[0]) == 0:
                        grains['virtual'] = 'openvzhn'
        if isdir('/proc/sys/xen') or \
                isdir('/sys/bus/xen') or isdir('/proc/xen'):
            if os.path.isfile('/proc/xen/xsd_kva'):
                # Tested on CentOS 5.3 / 2.6.18-194.26.1.el5xen
                # Tested on CentOS 5.4 / 2.6.18-164.15.1.el5xen
                grains['virtual_subtype'] = 'Xen Dom0'
            else:
                if grains.get('productname', '') == 'HVM domU':
                    # Requires dmidecode!
                    grains['virtual_subtype'] = 'Xen HVM DomU'
                elif os.path.isfile('/proc/xen/capabilities') and \
                        os.access('/proc/xen/capabilities', os.R_OK):
                    with salt.utils.fopen('/proc/xen/capabilities') as fhr:
                        if 'control_d' not in fhr.read():
                            # Tested on CentOS 5.5 / 2.6.18-194.3.1.el5xen
                            grains['virtual_subtype'] = 'Xen PV DomU'
                        else:
                            # Shouldn't get to this, but just in case
                            grains['virtual_subtype'] = 'Xen Dom0'
                # Tested on Fedora 10 / 2.6.27.30-170.2.82 with xen
                # Tested on Fedora 15 / 2.6.41.4-1 without running xen
                elif isdir('/sys/bus/xen'):
                    if 'xen:' in __salt__['cmd.run']('dmesg').lower():
                        grains['virtual_subtype'] = 'Xen PV DomU'
                    elif os.listdir('/sys/bus/xen/drivers'):
                        # An actual DomU will have several drivers
                        # whereas a paravirt ops kernel will  not.
                        grains['virtual_subtype'] = 'Xen PV DomU'
            # If a Dom0 or DomU was detected, obviously this is xen
            if 'dom' in grains.get('virtual_subtype', '').lower():
                grains['virtual'] = 'xen'
        if os.path.isfile('/proc/cpuinfo'):
            with salt.utils.fopen('/proc/cpuinfo', 'r') as fhr:
                if 'QEMU Virtual CPU' in fhr.read():
                    grains['virtual'] = 'kvm'
        if os.path.isfile('/sys/devices/virtual/dmi/id/product_name'):
            try:
                with salt.utils.fopen('/sys/devices/virtual/dmi/id/product_name', 'r') as fhr:
                    output = fhr.read()
                    if 'VirtualBox' in output:
                        grains['virtual'] = 'VirtualBox'
                    elif 'RHEV Hypervisor' in output:
                        grains['virtual'] = 'kvm'
                        grains['virtual_subtype'] = 'rhev'
                    elif 'oVirt Node' in output:
                        grains['virtual'] = 'kvm'
                        grains['virtual_subtype'] = 'ovirt'
                    elif 'Google' in output:
                        grains['virtual'] = 'gce'
            except IOError:
                pass
    elif osdata['kernel'] == 'FreeBSD':
        kenv = salt.utils.which('kenv')
        if kenv:
            product = __salt__['cmd.run'](
                '{0} smbios.system.product'.format(kenv)
            )
            maker = __salt__['cmd.run'](
                '{0} smbios.system.maker'.format(kenv)
            )
            if product.startswith('VMware'):
                grains['virtual'] = 'VMware'
            if product.startswith('VirtualBox'):
                grains['virtual'] = 'VirtualBox'
            if maker.startswith('Xen'):
                grains['virtual_subtype'] = '{0} {1}'.format(maker, product)
                grains['virtual'] = 'xen'
            if maker.startswith('Microsoft') and product.startswith('Virtual'):
                grains['virtual'] = 'VirtualPC'
            if maker.startswith('OpenStack'):
                grains['virtual'] = 'OpenStack'
            if maker.startswith('Bochs'):
                grains['virtual'] = 'kvm'
        if sysctl:
            hv_vendor = __salt__['cmd.run']('{0} hw.hv_vendor'.format(sysctl))
            model = __salt__['cmd.run']('{0} hw.model'.format(sysctl))
            jail = __salt__['cmd.run'](
                '{0} -n security.jail.jailed'.format(sysctl)
            )
            if 'bhyve' in hv_vendor:
                grains['virtual'] = 'bhyve'
            if jail == '1':
                grains['virtual_subtype'] = 'jail'
            if 'QEMU Virtual CPU' in model:
                grains['virtual'] = 'kvm'
    elif osdata['kernel'] == 'SunOS':
        # Check if it's a "regular" zone. (i.e. Solaris 10/11 zone)
        zonename = salt.utils.which('zonename')
        if zonename:
            zone = __salt__['cmd.run']('{0}'.format(zonename))
            if zone != 'global':
                grains['virtual'] = 'zone'
                if salt.utils.is_smartos_zone():
                    grains.update(_smartos_zone_data())
        # Check if it's a branded zone (i.e. Solaris 8/9 zone)
        if isdir('/.SUNWnative'):
            grains['virtual'] = 'zone'
    elif osdata['kernel'] == 'NetBSD':
        if sysctl:
            if 'QEMU Virtual CPU' in __salt__['cmd.run'](
                    '{0} -n machdep.cpu_brand'.format(sysctl)):
                grains['virtual'] = 'kvm'
            elif 'invalid' not in __salt__['cmd.run'](
                    '{0} -n machdep.xen.suspend'.format(sysctl)):
                grains['virtual'] = 'Xen PV DomU'
            elif 'VMware' in __salt__['cmd.run'](
                    '{0} -n machdep.dmi.system-vendor'.format(sysctl)):
                grains['virtual'] = 'VMware'
            # NetBSD has Xen dom0 support
            elif __salt__['cmd.run'](
                    '{0} -n machdep.idle-mechanism'.format(sysctl)) == 'xen':
                if os.path.isfile('/var/run/xenconsoled.pid'):
                    grains['virtual_subtype'] = 'Xen Dom0'

    for command in failed_commands:
        log.warning(
            "Although '{0}' was found in path, the current user "
            'cannot execute it. Grains output might not be '
            'accurate.'.format(command)
        )
    return grains


def _ps(osdata):
    '''
    Return the ps grain
    '''
    grains = {}
    bsd_choices = ('FreeBSD', 'NetBSD', 'OpenBSD', 'MacOS')
    if osdata['os'] in bsd_choices:
        grains['ps'] = 'ps auxwww'
    elif osdata['os_family'] == 'Solaris':
        grains['ps'] = '/usr/ucb/ps auxwww'
    elif osdata['os'] == 'Windows':
        grains['ps'] = 'tasklist.exe'
    elif osdata.get('virtual', '') == 'openvzhn':
        grains['ps'] = (
            'ps -fH -p $(grep -l \"^envID:[[:space:]]*0\\$\" '
            '/proc/[0-9]*/status | sed -e \"s=/proc/\\([0-9]*\\)/.*=\\1=\")  '
            '| awk \'{ $7=\"\"; print }\''
        )
    elif osdata['os_family'] == 'Debian':
        grains['ps'] = 'ps -efHww'
    else:
        grains['ps'] = 'ps -efH'
    return grains


def _windows_platform_data():
    '''
    Use the platform module for as much as we can.
    '''
    # Provides:
    #    kernelrelease
    #    osversion
    #    osrelease
    #    osservicepack
    #    osmanufacturer
    #    manufacturer
    #    productname
    #    biosversion
    #    serialnumber
    #    osfullname
    #    timezone
    #    windowsdomain
    #    motherboard.productname
    #    motherboard.serialnumber
    #    virtual

    if not HAS_WMI:
        return {}

    with salt.utils.winapi.Com():
        wmi_c = wmi.WMI()
        # http://msdn.microsoft.com/en-us/library/windows/desktop/aa394102%28v=vs.85%29.aspx
        systeminfo = wmi_c.Win32_ComputerSystem()[0]
        # https://msdn.microsoft.com/en-us/library/aa394239(v=vs.85).aspx
        osinfo = wmi_c.Win32_OperatingSystem()[0]
        # http://msdn.microsoft.com/en-us/library/windows/desktop/aa394077(v=vs.85).aspx
        biosinfo = wmi_c.Win32_BIOS()[0]
        # http://msdn.microsoft.com/en-us/library/windows/desktop/aa394498(v=vs.85).aspx
        timeinfo = wmi_c.Win32_TimeZone()[0]

        # http://msdn.microsoft.com/en-us/library/windows/desktop/aa394072(v=vs.85).aspx
        motherboard = {'product': None,
                       'serial': None}
        try:
            motherboardinfo = wmi_c.Win32_BaseBoard()[0]
            motherboard['product'] = motherboardinfo.Product
            motherboard['serial'] = motherboardinfo.SerialNumber
        except IndexError:
            log.debug('Motherboard info not available on this system')

        os_release = platform.release()
        info = salt.utils.win_osinfo.get_os_version_info()

        # Starting with Python 2.7.12 and 3.5.2 the `platform.uname()` function
        # started reporting the Desktop version instead of the Server version on
        # Server versions of Windows, so we need to look those up
        # Check for Python >=2.7.12 or >=3.5.2
        ver = pythonversion()['pythonversion']
        if ((six.PY2 and
                salt.utils.compare_versions(ver, '>=', [2, 7, 12, 'final', 0]))
            or
            (six.PY3 and
                salt.utils.compare_versions(ver, '>=', [3, 5, 2, 'final', 0]))):
            # (Product Type 1 is Desktop, Everything else is Server)
            if info['ProductType'] > 1:
                server = {'Vista': '2008Server',
                          '7': '2008ServerR2',
                          '8': '2012Server',
                          '8.1': '2012ServerR2',
                          '10': '2016Server'}
                os_release = server.get(os_release,
                                        'Grain not found. Update lookup table '
                                        'in the `_windows_platform_data` '
                                        'function in `grains\\core.py`')

        service_pack = None
        if info['ServicePackMajor'] > 0:
            service_pack = ''.join(['SP', str(info['ServicePackMajor'])])

        grains = {
            'kernelrelease': osinfo.Version,
            'osversion': osinfo.Version,
            'osrelease': os_release,
            'osservicepack': service_pack,
            'osmanufacturer': osinfo.Manufacturer,
            'manufacturer': systeminfo.Manufacturer,
            'productname': systeminfo.Model,
            # bios name had a bunch of whitespace appended to it in my testing
            # 'PhoenixBIOS 4.0 Release 6.0     '
            'biosversion': biosinfo.Name.strip(),
            'serialnumber': biosinfo.SerialNumber,
            'osfullname': osinfo.Caption,
            'timezone': timeinfo.Description,
            'windowsdomain': systeminfo.Domain,
            'motherboard': {
                'productname': motherboard['product'],
                'serialnumber': motherboard['serial'],
            }
        }

        # test for virtualized environments
        # I only had VMware available so the rest are unvalidated
        if 'VRTUAL' in biosinfo.Version:  # (not a typo)
            grains['virtual'] = 'HyperV'
        elif 'A M I' in biosinfo.Version:
            grains['virtual'] = 'VirtualPC'
        elif 'VMware' in systeminfo.Model:
            grains['virtual'] = 'VMware'
        elif 'VirtualBox' in systeminfo.Model:
            grains['virtual'] = 'VirtualBox'
        elif 'Xen' in biosinfo.Version:
            grains['virtual'] = 'Xen'
            if 'HVM domU' in systeminfo.Model:
                grains['virtual_subtype'] = 'HVM domU'
        elif 'OpenStack' in systeminfo.Model:
            grains['virtual'] = 'OpenStack'

    return grains


def _osx_platform_data():
    '''
    Additional data for Mac OS X systems
    Returns: A dictionary containing values for the following:
        - model_name
        - boot_rom_version
        - smc_version
        - system_serialnumber
    '''
    cmd = 'system_profiler SPHardwareDataType'
    hardware = __salt__['cmd.run'](cmd)

    grains = {}
    for line in hardware.splitlines():
        field_name, _, field_val = line.partition(': ')
        if field_name.strip() == "Model Name":
            grains['model_name'] = field_val
        if field_name.strip() == "Boot ROM Version":
            grains['boot_rom_version'] = field_val
        if field_name.strip() == "SMC Version (system)":
            grains['smc_version'] = field_val
        if field_name.strip() == "Serial Number (system)":
            grains['system_serialnumber'] = field_val

    return grains


def id_():
    '''
    Return the id
    '''
    return {'id': __opts__.get('id', '')}

_REPLACE_LINUX_RE = re.compile(r'\W(?:gnu/)?linux', re.IGNORECASE)

# This maps (at most) the first ten characters (no spaces, lowercased) of
# 'osfullname' to the 'os' grain that Salt traditionally uses.
# Please see os_data() and _supported_dists.
# If your system is not detecting properly it likely needs an entry here.
_OS_NAME_MAP = {
    'redhatente': 'RedHat',
    'gentoobase': 'Gentoo',
    'archarm': 'Arch ARM',
    'arch': 'Arch',
    'debian': 'Debian',
    'raspbian': 'Raspbian',
    'fedoraremi': 'Fedora',
    'chapeau': 'Chapeau',
    'korora': 'Korora',
    'amazonami': 'Amazon',
    'alt': 'ALT',
    'enterprise': 'OEL',
    'oracleserv': 'OEL',
    'cloudserve': 'CloudLinux',
    'cloudlinux': 'CloudLinux',
    'pidora': 'Fedora',
    'scientific': 'ScientificLinux',
    'synology': 'Synology',
    'nilrt': 'NILinuxRT',
    'manjaro': 'Manjaro',
    'antergos': 'Antergos',
    'sles': 'SUSE',
<<<<<<< HEAD
    'void': 'Void',
=======
    'slesexpand': 'RES',
>>>>>>> c35ba1f3
    'linuxmint': 'Mint',
}

# Map the 'os' grain to the 'os_family' grain
# These should always be capitalized entries as the lookup comes
# post-_OS_NAME_MAP. If your system is having trouble with detection, please
# make sure that the 'os' grain is capitalized and working correctly first.
_OS_FAMILY_MAP = {
    'Ubuntu': 'Debian',
    'Fedora': 'RedHat',
    'Chapeau': 'RedHat',
    'Korora': 'RedHat',
    'FedBerry': 'RedHat',
    'CentOS': 'RedHat',
    'GoOSe': 'RedHat',
    'Scientific': 'RedHat',
    'Amazon': 'RedHat',
    'CloudLinux': 'RedHat',
    'OVS': 'RedHat',
    'OEL': 'RedHat',
    'XCP': 'RedHat',
    'XenServer': 'RedHat',
    'RES': 'RedHat',
    'Mandrake': 'Mandriva',
    'ESXi': 'VMware',
    'Mint': 'Debian',
    'VMwareESX': 'VMware',
    'Bluewhite64': 'Bluewhite',
    'Slamd64': 'Slackware',
    'SLES': 'Suse',
    'SUSE Enterprise Server': 'Suse',
    'SUSE  Enterprise Server': 'Suse',
    'SLED': 'Suse',
    'openSUSE': 'Suse',
    'SUSE': 'Suse',
    'openSUSE Leap': 'Suse',
    'openSUSE Tumbleweed': 'Suse',
    'SLES_SAP': 'Suse',
    'Solaris': 'Solaris',
    'SmartOS': 'Solaris',
    'OmniOS': 'Solaris',
    'OpenIndiana Development': 'Solaris',
    'OpenIndiana': 'Solaris',
    'OpenSolaris Development': 'Solaris',
    'OpenSolaris': 'Solaris',
    'Oracle Solaris': 'Solaris',
    'Arch ARM': 'Arch',
    'Manjaro': 'Arch',
    'Antergos': 'Arch',
    'ALT': 'RedHat',
    'Trisquel': 'Debian',
    'GCEL': 'Debian',
    'Linaro': 'Debian',
    'elementary OS': 'Debian',
    'ScientificLinux': 'RedHat',
    'Raspbian': 'Debian',
    'Devuan': 'Debian',
    'antiX': 'Debian',
    'NILinuxRT': 'NILinuxRT',
    'Void': 'Void',
}


def _linux_bin_exists(binary):
    '''
    Does a binary exist in linux (depends on which, type, or whereis)
    '''
    for search_cmd in ('which', 'type -ap'):
        try:
            return __salt__['cmd.retcode'](
                '{0} {1}'.format(search_cmd, binary)
            ) == 0
        except salt.exceptions.CommandExecutionError:
            pass

    try:
        return len(__salt__['cmd.run_all'](
            'whereis -b {0}'.format(binary)
        )['stdout'].split()) > 1
    except salt.exceptions.CommandExecutionError:
        return False


def _get_interfaces():
    '''
    Provide a dict of the connected interfaces and their ip addresses
    '''

    global _INTERFACES
    if not _INTERFACES:
        _INTERFACES = salt.utils.network.interfaces()
    return _INTERFACES


def _parse_os_release():
    '''
    Parse /etc/os-release and return a parameter dictionary

    See http://www.freedesktop.org/software/systemd/man/os-release.html
    for specification of the file format.
    '''

    filename = '/etc/os-release'
    if not os.path.isfile(filename):
        filename = '/usr/lib/os-release'

    data = dict()
    with salt.utils.fopen(filename) as ifile:
        regex = re.compile('^([\\w]+)=(?:\'|")?(.*?)(?:\'|")?$')
        for line in ifile:
            match = regex.match(line.strip())
            if match:
                # Shell special characters ("$", quotes, backslash, backtick)
                # are escaped with backslashes
                data[match.group(1)] = re.sub(r'\\([$"\'\\`])', r'\1', match.group(2))

    return data


def os_data():
    '''
    Return grains pertaining to the operating system
    '''
    grains = {
        'num_gpus': 0,
        'gpus': [],
        }

    # Windows Server 2008 64-bit
    # ('Windows', 'MINIONNAME', '2008ServerR2', '6.1.7601', 'AMD64',
    #  'Intel64 Fam ily 6 Model 23 Stepping 6, GenuineIntel')
    # Ubuntu 10.04
    # ('Linux', 'MINIONNAME', '2.6.32-38-server',
    # '#83-Ubuntu SMP Wed Jan 4 11:26:59 UTC 2012', 'x86_64', '')

    # pylint: disable=unpacking-non-sequence
    (grains['kernel'], grains['nodename'],
     grains['kernelrelease'], version, grains['cpuarch'], _) = platform.uname()
    # pylint: enable=unpacking-non-sequence

    if salt.utils.is_proxy():
        grains['kernel'] = 'proxy'
        grains['kernelrelease'] = 'proxy'
        grains['osrelease'] = 'proxy'
        grains['os'] = 'proxy'
        grains['os_family'] = 'proxy'
        grains['osfullname'] = 'proxy'
    elif salt.utils.is_windows():
        grains['os'] = 'Windows'
        grains['os_family'] = 'Windows'
        grains.update(_memdata(grains))
        grains.update(_windows_platform_data())
        grains.update(_windows_cpudata())
        grains.update(_windows_virtual(grains))
        grains.update(_ps(grains))

        if 'Server' in grains['osrelease']:
            osrelease_info = grains['osrelease'].split('Server', 1)
            osrelease_info[1] = osrelease_info[1].lstrip('R')
        else:
            osrelease_info = grains['osrelease'].split('.')

        for idx, value in enumerate(osrelease_info):
            if not value.isdigit():
                continue
            osrelease_info[idx] = int(value)
        grains['osrelease_info'] = tuple(osrelease_info)

        grains['osfinger'] = '{os}-{ver}'.format(
            os=grains['os'],
            ver=grains['osrelease'])

        grains['init'] = 'Windows'

        return grains
    elif salt.utils.is_linux():
        # Add SELinux grain, if you have it
        if _linux_bin_exists('selinuxenabled'):
            grains['selinux'] = {}
            grains['selinux']['enabled'] = __salt__['cmd.retcode'](
                'selinuxenabled'
            ) == 0
            if _linux_bin_exists('getenforce'):
                grains['selinux']['enforced'] = __salt__['cmd.run'](
                    'getenforce'
                ).strip()

        # Add systemd grain, if you have it
        if _linux_bin_exists('systemctl') and _linux_bin_exists('localectl'):
            grains['systemd'] = {}
            systemd_info = __salt__['cmd.run'](
                'systemctl --version'
            ).splitlines()
            grains['systemd']['version'] = systemd_info[0].split()[1]
            grains['systemd']['features'] = systemd_info[1]

        # Add init grain
        grains['init'] = 'unknown'
        try:
            os.stat('/run/systemd/system')
            grains['init'] = 'systemd'
        except (OSError, IOError):
            if os.path.exists('/proc/1/cmdline'):
                with salt.utils.fopen('/proc/1/cmdline') as fhr:
                    init_cmdline = fhr.read().replace('\x00', ' ').split()
                    init_bin = salt.utils.which(init_cmdline[0])
                    if init_bin is not None and init_bin.endswith('bin/init'):
                        supported_inits = (six.b('upstart'), six.b('sysvinit'), six.b('systemd'), six.b('runit'))
                        edge_len = max(len(x) for x in supported_inits) - 1
                        try:
                            buf_size = __opts__['file_buffer_size']
                        except KeyError:
                            # Default to the value of file_buffer_size for the minion
                            buf_size = 262144
                        try:
                            with salt.utils.fopen(init_bin, 'rb') as fp_:
                                buf = True
                                edge = six.b('')
                                buf = fp_.read(buf_size).lower()
                                while buf:
                                    buf = edge + buf
                                    for item in supported_inits:
                                        if item in buf:
                                            if six.PY3:
                                                item = item.decode('utf-8')
                                            grains['init'] = item
                                            buf = six.b('')
                                            break
                                    edge = buf[-edge_len:]
                                    buf = fp_.read(buf_size).lower()
                        except (IOError, OSError) as exc:
                            log.error(
                                'Unable to read from init_bin ({0}): {1}'
                                .format(init_bin, exc)
                            )
                    elif salt.utils.which('supervisord') in init_cmdline:
                        grains['init'] = 'supervisord'
                    else:
                        log.info(
                            'Could not determine init system from command line: ({0})'
                            .format(' '.join(init_cmdline))
                        )

        # Add lsb grains on any distro with lsb-release
        try:
            import lsb_release  # pylint: disable=import-error
            release = lsb_release.get_distro_information()
            for key, value in six.iteritems(release):
                key = key.lower()
                lsb_param = 'lsb_{0}{1}'.format(
                    '' if key.startswith('distrib_') else 'distrib_',
                    key
                )
                grains[lsb_param] = value
        except ImportError:
            # if the python library isn't available, default to regex
            if os.path.isfile('/etc/lsb-release'):
                # Matches any possible format:
                #     DISTRIB_ID="Ubuntu"
                #     DISTRIB_ID='Mageia'
                #     DISTRIB_ID=Fedora
                #     DISTRIB_RELEASE='10.10'
                #     DISTRIB_CODENAME='squeeze'
                #     DISTRIB_DESCRIPTION='Ubuntu 10.10'
                regex = re.compile((
                    '^(DISTRIB_(?:ID|RELEASE|CODENAME|DESCRIPTION))=(?:\'|")?'
                    '([\\w\\s\\.\\-_]+)(?:\'|")?'
                ))
                with salt.utils.fopen('/etc/lsb-release') as ifile:
                    for line in ifile:
                        match = regex.match(line.rstrip('\n'))
                        if match:
                            # Adds:
                            #   lsb_distrib_{id,release,codename,description}
                            grains[
                                'lsb_{0}'.format(match.groups()[0].lower())
                            ] = match.groups()[1].rstrip()
            if grains.get('lsb_distrib_description', '').lower().startswith('antergos'):
                # Antergos incorrectly configures their /etc/lsb-release,
                # setting the DISTRIB_ID to "Arch". This causes the "os" grain
                # to be incorrectly set to "Arch".
                grains['osfullname'] = 'Antergos Linux'
            elif 'lsb_distrib_id' not in grains:
                if os.path.isfile('/etc/os-release') or os.path.isfile('/usr/lib/os-release'):
                    os_release = _parse_os_release()
                    if 'NAME' in os_release:
                        grains['lsb_distrib_id'] = os_release['NAME'].strip()
                    if 'VERSION_ID' in os_release:
                        grains['lsb_distrib_release'] = os_release['VERSION_ID']
                    if 'PRETTY_NAME' in os_release:
                        grains['lsb_distrib_codename'] = os_release['PRETTY_NAME']
                    if 'CPE_NAME' in os_release:
                        if ":suse:" in os_release['CPE_NAME'] or ":opensuse:" in os_release['CPE_NAME']:
                            grains['os'] = "SUSE"
                            # openSUSE `osfullname` grain normalization
                            if os_release.get("NAME") == "openSUSE Leap":
                                grains['osfullname'] = "Leap"
                            elif os_release.get("VERSION") == "Tumbleweed":
                                grains['osfullname'] = os_release["VERSION"]
                elif os.path.isfile('/etc/SuSE-release'):
                    grains['lsb_distrib_id'] = 'SUSE'
                    version = ''
                    patch = ''
                    with salt.utils.fopen('/etc/SuSE-release') as fhr:
                        for line in fhr:
                            if 'enterprise' in line.lower():
                                grains['lsb_distrib_id'] = 'SLES'
                                grains['lsb_distrib_codename'] = re.sub(r'\(.+\)', '', line).strip()
                            elif 'version' in line.lower():
                                version = re.sub(r'[^0-9]', '', line)
                            elif 'patchlevel' in line.lower():
                                patch = re.sub(r'[^0-9]', '', line)
                    grains['lsb_distrib_release'] = version
                    if patch:
                        grains['lsb_distrib_release'] += '.' + patch
                        patchstr = 'SP' + patch
                        if grains['lsb_distrib_codename'] and patchstr not in grains['lsb_distrib_codename']:
                            grains['lsb_distrib_codename'] += ' ' + patchstr
                    if not grains['lsb_distrib_codename']:
                        grains['lsb_distrib_codename'] = 'n.a'
                elif os.path.isfile('/etc/altlinux-release'):
                    # ALT Linux
                    grains['lsb_distrib_id'] = 'altlinux'
                    with salt.utils.fopen('/etc/altlinux-release') as ifile:
                        # This file is symlinked to from:
                        #     /etc/fedora-release
                        #     /etc/redhat-release
                        #     /etc/system-release
                        for line in ifile:
                            # ALT Linux Sisyphus (unstable)
                            comps = line.split()
                            if comps[0] == 'ALT':
                                grains['lsb_distrib_release'] = comps[2]
                                grains['lsb_distrib_codename'] = \
                                    comps[3].replace('(', '').replace(')', '')
                elif os.path.isfile('/etc/centos-release'):
                    # CentOS Linux
                    grains['lsb_distrib_id'] = 'CentOS'
                    with salt.utils.fopen('/etc/centos-release') as ifile:
                        for line in ifile:
                            # Need to pull out the version and codename
                            # in the case of custom content in /etc/centos-release
                            find_release = re.compile(r'\d+\.\d+')
                            find_codename = re.compile(r'(?<=\()(.*?)(?=\))')
                            release = find_release.search(line)
                            codename = find_codename.search(line)
                            if release is not None:
                                grains['lsb_distrib_release'] = release.group()
                            if codename is not None:
                                grains['lsb_distrib_codename'] = codename.group()
                elif os.path.isfile('/etc.defaults/VERSION') \
                        and os.path.isfile('/etc.defaults/synoinfo.conf'):
                    grains['osfullname'] = 'Synology'
                    with salt.utils.fopen('/etc.defaults/VERSION', 'r') as fp_:
                        synoinfo = {}
                        for line in fp_:
                            try:
                                key, val = line.rstrip('\n').split('=')
                            except ValueError:
                                continue
                            if key in ('majorversion', 'minorversion',
                                       'buildnumber'):
                                synoinfo[key] = val.strip('"')
                        if len(synoinfo) != 3:
                            log.warning(
                                'Unable to determine Synology version info. '
                                'Please report this, as it is likely a bug.'
                            )
                        else:
                            grains['osrelease'] = (
                                '{majorversion}.{minorversion}-{buildnumber}'
                                .format(**synoinfo)
                            )

        # Use the already intelligent platform module to get distro info
        # (though apparently it's not intelligent enough to strip quotes)
        (osname, osrelease, oscodename) = \
            [x.strip('"').strip("'") for x in
             platform.linux_distribution(supported_dists=_supported_dists)]
        # Try to assign these three names based on the lsb info, they tend to
        # be more accurate than what python gets from /etc/DISTRO-release.
        # It's worth noting that Ubuntu has patched their Python distribution
        # so that platform.linux_distribution() does the /etc/lsb-release
        # parsing, but we do it anyway here for the sake for full portability.
        if 'osfullname' not in grains:
            grains['osfullname'] = \
                grains.get('lsb_distrib_id', osname).strip()
        if 'osrelease' not in grains:
            # NOTE: This is a workaround for CentOS 7 os-release bug
            # https://bugs.centos.org/view.php?id=8359
            # /etc/os-release contains no minor distro release number so we fall back to parse
            # /etc/centos-release file instead.
            # Commit introducing this comment should be reverted after the upstream bug is released.
            if 'CentOS Linux 7' in grains.get('lsb_distrib_codename', ''):
                grains.pop('lsb_distrib_release', None)
            grains['osrelease'] = \
                grains.get('lsb_distrib_release', osrelease).strip()
        grains['oscodename'] = grains.get('lsb_distrib_codename', '').strip() or oscodename
        if 'Red Hat' in grains['oscodename']:
            grains['oscodename'] = oscodename
        distroname = _REPLACE_LINUX_RE.sub('', grains['osfullname']).strip()
        # return the first ten characters with no spaces, lowercased
        shortname = distroname.replace(' ', '').lower()[:10]
        # this maps the long names from the /etc/DISTRO-release files to the
        # traditional short names that Salt has used.
        if 'os' not in grains:
            grains['os'] = _OS_NAME_MAP.get(shortname, distroname)
        grains.update(_linux_cpudata())
        grains.update(_linux_gpu_data())
    elif grains['kernel'] == 'SunOS':
        if salt.utils.is_smartos():
            # See https://github.com/joyent/smartos-live/issues/224
            uname_v = os.uname()[3]  # format: joyent_20161101T004406Z
            uname_v = uname_v[uname_v.index('_')+1:]
            grains['os'] = grains['osfullname'] = 'SmartOS'
            # store a parsed version of YYYY.MM.DD as osrelease
            grains['osrelease'] = ".".join([
                uname_v.split('T')[0][0:4],
                uname_v.split('T')[0][4:6],
                uname_v.split('T')[0][6:8],
            ])
            # store a untouched copy of the timestamp in osrelease_stamp
            grains['osrelease_stamp'] = uname_v
            if salt.utils.is_smartos_globalzone():
                grains.update(_smartos_computenode_data())
        elif os.path.isfile('/etc/release'):
            with salt.utils.fopen('/etc/release', 'r') as fp_:
                rel_data = fp_.read()
                try:
                    release_re = re.compile(
                        r'((?:Open|Oracle )?Solaris|OpenIndiana|OmniOS) (Development)?'
                        r'\s*(\d+\.?\d*|v\d+)\s?[A-Z]*\s?(r\d+|\d+\/\d+|oi_\S+|snv_\S+)?'
                    )
                    osname, development, osmajorrelease, osminorrelease = \
                        release_re.search(rel_data).groups()
                except AttributeError:
                    # Set a blank osrelease grain and fallback to 'Solaris'
                    # as the 'os' grain.
                    grains['os'] = grains['osfullname'] = 'Solaris'
                    grains['osrelease'] = ''
                else:
                    if development is not None:
                        osname = ' '.join((osname, development))
                    uname_v = os.uname()[3]
                    grains['os'] = grains['osfullname'] = osname
                    if osname in ['Oracle Solaris'] and uname_v.startswith(osmajorrelease):
                        # Oracla Solars 11 and up have minor version in uname
                        grains['osrelease'] = uname_v
                    elif osname in ['OmniOS']:
                        # OmniOS
                        osrelease = []
                        osrelease.append(osmajorrelease[1:])
                        osrelease.append(osminorrelease[1:])
                        grains['osrelease'] = ".".join(osrelease)
                        grains['osrelease_stamp'] = uname_v
                    else:
                        # Sun Solaris 10 and earlier/comparable
                        osrelease = []
                        osrelease.append(osmajorrelease)
                        if osminorrelease:
                            osrelease.append(osminorrelease)
                        grains['osrelease'] = ".".join(osrelease)
                        grains['osrelease_stamp'] = uname_v

        grains.update(_sunos_cpudata())
    elif grains['kernel'] == 'VMkernel':
        grains['os'] = 'ESXi'
    elif grains['kernel'] == 'Darwin':
        osrelease = __salt__['cmd.run']('sw_vers -productVersion')
        osname = __salt__['cmd.run']('sw_vers -productName')
        osbuild = __salt__['cmd.run']('sw_vers -buildVersion')
        grains['os'] = 'MacOS'
        grains['os_family'] = 'MacOS'
        grains['osfullname'] = "{0} {1}".format(osname, osrelease)
        grains['osrelease'] = osrelease
        grains['osbuild'] = osbuild
        grains['init'] = 'launchd'
        grains.update(_bsd_cpudata(grains))
        grains.update(_osx_gpudata())
        grains.update(_osx_platform_data())
    else:
        grains['os'] = grains['kernel']
    if grains['kernel'] == 'FreeBSD':
        try:
            grains['osrelease'] = __salt__['cmd.run']('freebsd-version -u').split('-')[0]
        except salt.exceptions.CommandExecutionError:
            # freebsd-version was introduced in 10.0.
            # derive osrelease from kernelversion prior to that
            grains['osrelease'] = grains['kernelrelease'].split('-')[0]
        grains.update(_bsd_cpudata(grains))
    if grains['kernel'] in ('OpenBSD', 'NetBSD'):
        grains.update(_bsd_cpudata(grains))
        grains['osrelease'] = grains['kernelrelease'].split('-')[0]
        if grains['kernel'] == 'NetBSD':
            grains.update(_netbsd_gpu_data())
    if not grains['os']:
        grains['os'] = 'Unknown {0}'.format(grains['kernel'])
        grains['os_family'] = 'Unknown'
    else:
        # this assigns family names based on the os name
        # family defaults to the os name if not found
        grains['os_family'] = _OS_FAMILY_MAP.get(grains['os'],
                                                 grains['os'])

    # Build the osarch grain. This grain will be used for platform-specific
    # considerations such as package management. Fall back to the CPU
    # architecture.
    if grains.get('os_family') == 'Debian':
        osarch = __salt__['cmd.run']('dpkg --print-architecture').strip()
    elif grains.get('os_family') == 'RedHat':
        osarch = __salt__['cmd.run']('rpm --eval %{_host_cpu}').strip()
    elif grains.get('os_family') == 'NILinuxRT':
        archinfo = {}
        for line in __salt__['cmd.run']('opkg print-architecture').splitlines():
            if line.startswith('arch'):
                _, arch, priority = line.split()
                archinfo[arch.strip()] = int(priority.strip())

        # Return osarch in priority order (higher to lower)
        osarch = sorted(archinfo, key=archinfo.get, reverse=True)
    else:
        osarch = grains['cpuarch']
    grains['osarch'] = osarch

    grains.update(_memdata(grains))

    # Get the hardware and bios data
    grains.update(_hw_data(grains))

    # Load the virtual machine info
    grains.update(_virtual(grains))
    grains.update(_ps(grains))

    if grains.get('osrelease', ''):
        osrelease_info = grains['osrelease'].split('.')
        for idx, value in enumerate(osrelease_info):
            if not value.isdigit():
                continue
            osrelease_info[idx] = int(value)
        grains['osrelease_info'] = tuple(osrelease_info)
        grains['osmajorrelease'] = str(grains['osrelease_info'][0])  # This will be an integer in the two releases
        os_name = grains['os' if grains.get('os') in (
            'FreeBSD', 'OpenBSD', 'NetBSD', 'Mac', 'Raspbian') else 'osfullname']
        grains['osfinger'] = '{0}-{1}'.format(
            os_name, grains['osrelease'] if os_name in ('Ubuntu',) else grains['osrelease_info'][0])

    return grains


def locale_info():
    '''
    Provides
        defaultlanguage
        defaultencoding
    '''
    grains = {}
    grains['locale_info'] = {}

    if salt.utils.is_proxy():
        return grains

    try:
        (
            grains['locale_info']['defaultlanguage'],
            grains['locale_info']['defaultencoding']
        ) = locale.getdefaultlocale()
    except Exception:
        # locale.getdefaultlocale can ValueError!! Catch anything else it
        # might do, per #2205
        grains['locale_info']['defaultlanguage'] = 'unknown'
        grains['locale_info']['defaultencoding'] = 'unknown'
    grains['locale_info']['detectedencoding'] = __salt_system_encoding__
    return grains


def hostname():
    '''
    Return fqdn, hostname, domainname
    '''
    # This is going to need some work
    # Provides:
    #   fqdn
    #   host
    #   localhost
    #   domain
    global __FQDN__
    grains = {}

    if salt.utils.is_proxy():
        return grains

    grains['localhost'] = socket.gethostname()
    if __FQDN__ is None:
        __FQDN__ = salt.utils.network.get_fqhostname()
    grains['fqdn'] = __FQDN__
    (grains['host'], grains['domain']) = grains['fqdn'].partition('.')[::2]
    return grains


def append_domain():
    '''
    Return append_domain if set
    '''

    grain = {}

    if salt.utils.is_proxy():
        return grain

    if 'append_domain' in __opts__:
        grain['append_domain'] = __opts__['append_domain']
    return grain


def ip_fqdn():
    '''
    Return ip address and FQDN grains
    '''
    if salt.utils.is_proxy():
        return {}

    ret = {}
    ret['ipv4'] = salt.utils.network.ip_addrs(include_loopback=True)
    ret['ipv6'] = salt.utils.network.ip_addrs6(include_loopback=True)

    _fqdn = hostname()['fqdn']
    for socket_type, ipv_num in ((socket.AF_INET, '4'), (socket.AF_INET6, '6')):
        key = 'fqdn_ip' + ipv_num
        if not ret['ipv' + ipv_num]:
            ret[key] = []
        else:
            try:
                info = socket.getaddrinfo(_fqdn, None, socket_type)
                ret[key] = list(set(item[4][0] for item in info))
            except socket.error:
                ret[key] = []

    return ret


def ip_interfaces():
    '''
    Provide a dict of the connected interfaces and their ip addresses
    The addresses will be passed as a list for each interface
    '''
    # Provides:
    #   ip_interfaces

    if salt.utils.is_proxy():
        return {}

    ret = {}
    ifaces = _get_interfaces()
    for face in ifaces:
        iface_ips = []
        for inet in ifaces[face].get('inet', []):
            if 'address' in inet:
                iface_ips.append(inet['address'])
        for inet in ifaces[face].get('inet6', []):
            if 'address' in inet:
                iface_ips.append(inet['address'])
        for secondary in ifaces[face].get('secondary', []):
            if 'address' in secondary:
                iface_ips.append(secondary['address'])
        ret[face] = iface_ips
    return {'ip_interfaces': ret}


def ip4_interfaces():
    '''
    Provide a dict of the connected interfaces and their ip4 addresses
    The addresses will be passed as a list for each interface
    '''
    # Provides:
    #   ip_interfaces

    if salt.utils.is_proxy():
        return {}

    ret = {}
    ifaces = _get_interfaces()
    for face in ifaces:
        iface_ips = []
        for inet in ifaces[face].get('inet', []):
            if 'address' in inet:
                iface_ips.append(inet['address'])
        for secondary in ifaces[face].get('secondary', []):
            if 'address' in secondary:
                iface_ips.append(secondary['address'])
        ret[face] = iface_ips
    return {'ip4_interfaces': ret}


def ip6_interfaces():
    '''
    Provide a dict of the connected interfaces and their ip6 addresses
    The addresses will be passed as a list for each interface
    '''
    # Provides:
    #   ip_interfaces

    if salt.utils.is_proxy():
        return {}

    ret = {}
    ifaces = _get_interfaces()
    for face in ifaces:
        iface_ips = []
        for inet in ifaces[face].get('inet6', []):
            if 'address' in inet:
                iface_ips.append(inet['address'])
        for secondary in ifaces[face].get('secondary', []):
            if 'address' in secondary:
                iface_ips.append(secondary['address'])
        ret[face] = iface_ips
    return {'ip6_interfaces': ret}


def hwaddr_interfaces():
    '''
    Provide a dict of the connected interfaces and their
    hw addresses (Mac Address)
    '''
    # Provides:
    #   hwaddr_interfaces
    ret = {}
    ifaces = _get_interfaces()
    for face in ifaces:
        if 'hwaddr' in ifaces[face]:
            ret[face] = ifaces[face]['hwaddr']
    return {'hwaddr_interfaces': ret}


def dns():
    '''
    Parse the resolver configuration file

     .. versionadded:: 2016.3.0
    '''
    # Provides:
    #   dns
    if salt.utils.is_windows() or 'proxyminion' in __opts__:
        return {}

    resolv = salt.utils.dns.parse_resolv()
    for key in ('nameservers', 'ip4_nameservers', 'ip6_nameservers',
                'sortlist'):
        if key in resolv:
            resolv[key] = [str(i) for i in resolv[key]]

    return {'dns': resolv} if resolv else {}


def get_machine_id():
    '''
    Provide the machine-id
    '''
    # Provides:
    #   machine-id
    locations = ['/etc/machine-id', '/var/lib/dbus/machine-id']
    existing_locations = [loc for loc in locations if os.path.exists(loc)]
    if not existing_locations:
        return {}
    else:
        with salt.utils.fopen(existing_locations[0]) as machineid:
            return {'machine_id': machineid.read().strip()}


def path():
    '''
    Return the path
    '''
    # Provides:
    #   path
    return {'path': os.environ.get('PATH', '').strip()}


def pythonversion():
    '''
    Return the Python version
    '''
    # Provides:
    #   pythonversion
    return {'pythonversion': list(sys.version_info)}


def pythonpath():
    '''
    Return the Python path
    '''
    # Provides:
    #   pythonpath
    return {'pythonpath': sys.path}


def pythonexecutable():
    '''
    Return the python executable in use
    '''
    # Provides:
    #   pythonexecutable
    return {'pythonexecutable': sys.executable}


def saltpath():
    '''
    Return the path of the salt module
    '''
    # Provides:
    #   saltpath
    salt_path = os.path.abspath(os.path.join(__file__, os.path.pardir))
    return {'saltpath': os.path.dirname(salt_path)}


def saltversion():
    '''
    Return the version of salt
    '''
    # Provides:
    #   saltversion
    from salt.version import __version__
    return {'saltversion': __version__}


def zmqversion():
    '''
    Return the zeromq version
    '''
    # Provides:
    #   zmqversion
    try:
        import zmq
        return {'zmqversion': zmq.zmq_version()}  # pylint: disable=no-member
    except ImportError:
        return {}


def saltversioninfo():
    '''
    Return the version_info of salt

     .. versionadded:: 0.17.0
    '''
    # Provides:
    #   saltversioninfo
    from salt.version import __version_info__
    return {'saltversioninfo': list(__version_info__)}


def _hw_data(osdata):
    '''
    Get system specific hardware data from dmidecode

    Provides
        biosversion
        productname
        manufacturer
        serialnumber
        biosreleasedate
        uuid

    .. versionadded:: 0.9.5
    '''

    if salt.utils.is_proxy():
        return {}

    grains = {}
    # On SmartOS (possibly SunOS also) smbios only works in the global zone
    # smbios is also not compatible with linux's smbios (smbios -s = print summarized)
    if salt.utils.which_bin(['dmidecode', 'smbios']) is not None and not salt.utils.is_smartos():
        grains = {
            'biosversion': __salt__['smbios.get']('bios-version'),
            'productname': __salt__['smbios.get']('system-product-name'),
            'manufacturer': __salt__['smbios.get']('system-manufacturer'),
            'biosreleasedate': __salt__['smbios.get']('bios-release-date'),
            'uuid': __salt__['smbios.get']('system-uuid')
        }
        grains = dict([(key, val) for key, val in grains.items() if val is not None])
        uuid = __salt__['smbios.get']('system-uuid')
        if uuid is not None:
            grains['uuid'] = uuid.lower()
        for serial in ('system-serial-number', 'chassis-serial-number', 'baseboard-serial-number'):
            serial = __salt__['smbios.get'](serial)
            if serial is not None:
                grains['serialnumber'] = serial
                break
    elif osdata['kernel'] == 'FreeBSD':
        # On FreeBSD /bin/kenv (already in base system)
        # can be used instead of dmidecode
        kenv = salt.utils.which('kenv')
        if kenv:
            # In theory, it will be easier to add new fields to this later
            fbsd_hwdata = {
                'biosversion': 'smbios.bios.version',
                'manufacturer': 'smbios.system.maker',
                'serialnumber': 'smbios.system.serial',
                'productname': 'smbios.system.product',
                'biosreleasedate': 'smbios.bios.reldate',
                'uuid': 'smbios.system.uuid',
            }
            for key, val in six.iteritems(fbsd_hwdata):
                grains[key] = __salt__['cmd.run']('{0} {1}'.format(kenv, val))
    elif osdata['kernel'] == 'OpenBSD':
        sysctl = salt.utils.which('sysctl')
        hwdata = {'biosversion': 'hw.version',
                  'manufacturer': 'hw.vendor',
                  'productname': 'hw.product',
                  'serialnumber': 'hw.serialno',
                  'uuid': 'hw.uuid'}
        for key, oid in six.iteritems(hwdata):
            value = __salt__['cmd.run']('{0} -n {1}'.format(sysctl, oid))
            if not value.endswith(' value is not available'):
                grains[key] = value
    elif osdata['kernel'] == 'NetBSD':
        sysctl = salt.utils.which('sysctl')
        nbsd_hwdata = {
            'biosversion': 'machdep.dmi.board-version',
            'manufacturer': 'machdep.dmi.system-vendor',
            'serialnumber': 'machdep.dmi.system-serial',
            'productname': 'machdep.dmi.system-product',
            'biosreleasedate': 'machdep.dmi.bios-date',
            'uuid': 'machdep.dmi.system-uuid',
        }
        for key, oid in six.iteritems(nbsd_hwdata):
            result = __salt__['cmd.run_all']('{0} -n {1}'.format(sysctl, oid))
            if result['retcode'] == 0:
                grains[key] = result['stdout']
    elif osdata['kernel'] == 'Darwin':
        grains['manufacturer'] = 'Apple Inc.'
        sysctl = salt.utils.which('sysctl')
        hwdata = {'productname': 'hw.model'}
        for key, oid in hwdata.items():
            value = __salt__['cmd.run']('{0} -b {1}'.format(sysctl, oid))
            if not value.endswith(' is invalid'):
                grains[key] = value

    return grains


def _smartos_computenode_data():
    '''
    Return useful information from a SmartOS compute node
    '''
    # Provides:
    #   vms_total
    #   vms_running
    #   vms_stopped
    #   sdc_version
    #   vm_capable
    #   vm_hw_virt

    if salt.utils.is_proxy():
        return {}

    grains = {}

    # *_vms grains
    grains['computenode_vms_total'] = len(__salt__['cmd.run']('vmadm list -p').split("\n"))
    grains['computenode_vms_running'] = len(__salt__['cmd.run']('vmadm list -p state=running').split("\n"))
    grains['computenode_vms_stopped'] = len(__salt__['cmd.run']('vmadm list -p state=stopped').split("\n"))

    # sysinfo derived grains
    sysinfo = json.loads(__salt__['cmd.run']('sysinfo'))
    grains['computenode_sdc_version'] = sysinfo['SDC Version']
    grains['computenode_vm_capable'] = sysinfo['VM Capable']
    if sysinfo['VM Capable']:
        grains['computenode_vm_hw_virt'] = sysinfo['CPU Virtualization']

    # sysinfo derived smbios grains
    grains['manufacturer'] = sysinfo['Manufacturer']
    grains['productname'] = sysinfo['Product']
    grains['uuid'] = sysinfo['UUID']

    return grains


def _smartos_zone_data():
    '''
    Return useful information from a SmartOS zone
    '''
    # Provides:
    #   pkgsrcversion
    #   imageversion
    #   pkgsrcpath
    #   zonename
    #   zoneid
    #   hypervisor_uuid
    #   datacenter

    if salt.utils.is_proxy():
        return {}

    grains = {}

    pkgsrcversion = re.compile('^release:\\s(.+)')
    imageversion = re.compile('Image:\\s(.+)')
    pkgsrcpath = re.compile('PKG_PATH=(.+)')
    if os.path.isfile('/etc/pkgsrc_version'):
        with salt.utils.fopen('/etc/pkgsrc_version', 'r') as fp_:
            for line in fp_:
                match = pkgsrcversion.match(line)
                if match:
                    grains['pkgsrcversion'] = match.group(1)
    if os.path.isfile('/etc/product'):
        with salt.utils.fopen('/etc/product', 'r') as fp_:
            for line in fp_:
                match = imageversion.match(line)
                if match:
                    grains['imageversion'] = match.group(1)
    if os.path.isfile('/opt/local/etc/pkg_install.conf'):
        with salt.utils.fopen('/opt/local/etc/pkg_install.conf', 'r') as fp_:
            for line in fp_:
                match = pkgsrcpath.match(line)
                if match:
                    grains['pkgsrcpath'] = match.group(1)
    if 'pkgsrcversion' not in grains:
        grains['pkgsrcversion'] = 'Unknown'
    if 'imageversion' not in grains:
        grains['imageversion'] = 'Unknown'
    if 'pkgsrcpath' not in grains:
        grains['pkgsrcpath'] = 'Unknown'

    grains['zonename'] = __salt__['cmd.run']('zonename')
    grains['zoneid'] = __salt__['cmd.run']('zoneadm list -p | awk -F: \'{ print $1 }\'', python_shell=True)
    grains.update(_mdata())

    return grains


def _mdata():
    '''
    Provide grains from the SmartOS metadata
    '''
    grains = {}
    mdata_list = salt.utils.which('mdata-list')
    mdata_get = salt.utils.which('mdata-get')

    # parse sdc metadata
    grains['hypervisor_uuid'] = __salt__['cmd.run']('{0} sdc:server_uuid'.format(mdata_get))
    if "FAILURE" in grains['hypervisor_uuid'] or "No metadata" in grains['hypervisor_uuid']:
        grains['hypervisor_uuid'] = "Unknown"
    grains['datacenter'] = __salt__['cmd.run']('{0} sdc:datacenter_name'.format(mdata_get))
    if "FAILURE" in grains['datacenter'] or "No metadata" in grains['datacenter']:
        grains['datacenter'] = "Unknown"

    # parse vmadm metadata
    for mdata_grain in __salt__['cmd.run'](mdata_list).splitlines():
        grain_data = __salt__['cmd.run']('{0} {1}'.format(mdata_get, mdata_grain))

        if mdata_grain == 'roles':  # parse roles as roles grain
            grain_data = grain_data.split(',')
            grains['roles'] = grain_data
        else:  # parse other grains into mdata
            if not mdata_grain.startswith('sdc:'):
                if 'mdata' not in grains:
                    grains['mdata'] = {}

                mdata_grain = mdata_grain.replace('-', '_')
                mdata_grain = mdata_grain.replace(':', '_')
                grains['mdata'][mdata_grain] = grain_data

    return grains


def get_server_id():
    '''
    Provides an integer based on the FQDN of a machine.
    Useful as server-id in MySQL replication or anywhere else you'll need an ID
    like this.
    '''
    # Provides:
    #   server_id

    if salt.utils.is_proxy():
        return {}
    return {'server_id': abs(hash(__opts__.get('id', '')) % (2 ** 31))}


def get_master():
    '''
    Provides the minion with the name of its master.
    This is useful in states to target other services running on the master.
    '''
    # Provides:
    #   master
    return {'master': __opts__.get('master', '')}

# vim: tabstop=4 expandtab shiftwidth=4 softtabstop=4<|MERGE_RESOLUTION|>--- conflicted
+++ resolved
@@ -1047,11 +1047,8 @@
     'manjaro': 'Manjaro',
     'antergos': 'Antergos',
     'sles': 'SUSE',
-<<<<<<< HEAD
+    'slesexpand': 'RES',
     'void': 'Void',
-=======
-    'slesexpand': 'RES',
->>>>>>> c35ba1f3
     'linuxmint': 'Mint',
 }
 
