--- conflicted
+++ resolved
@@ -3,16 +3,9 @@
 All salt configuration loading and defaults should be in this module
 '''
 
-<<<<<<< HEAD
-from __future__ import absolute_import, generators
-
-# Import python libs
-=======
 # Import python libs
 from __future__ import absolute_import
 from __future__ import generators
-import glob
->>>>>>> fbdc47cc
 import os
 import re
 import sys
@@ -69,14 +62,10 @@
         'daemons', 'flo')
 
 VALID_OPTS = {
-<<<<<<< HEAD
     # The address of the salt master. May be specified as IP address or hostname
-    'master': (str, list),
+    'master': (string_types, list),
 
     # The TCP/UDP port of the master to connect to in order to listen to publications
-=======
-    'master': (list, string_types),
->>>>>>> fbdc47cc
     'master_port': int,
 
     # The behaviour of the minion when connecting to a master. Can specify 'failover',
@@ -356,17 +345,13 @@
 
     # The path to a directory to pull in configuration file includes
     'default_include': str,
-<<<<<<< HEAD
 
     # If a minion is running an esky build of salt, upgrades can be performed using the url
     # defined here. See saltutil.update() for additional information
-    'update_url': bool,
+    'update_url': (bool, string_types),
 
     # If using update_url with saltutil.update(), provide a list of services to be restarted
     # post-install
-=======
-    'update_url': (bool, string_types),
->>>>>>> fbdc47cc
     'update_restart_services': list,
 
     # The number of seconds to sleep between retrying an attempt to resolve the hostname of a
@@ -379,15 +364,11 @@
 
     # If recon_randomize is set, this specifies the lower bound for the randomized period
     'recon_default': float,
-<<<<<<< HEAD
 
     # Tells the minion to choose a bounded, random interval to have zeromq attempt to reconnect
     # in the event of a disconnect event
-    'recon_randomize': float,  # FIXME This should really be a bool, according to the implementation
-
-=======
     'recon_randomize': bool,
->>>>>>> fbdc47cc
+
     'return_retry_timer': int,
     'return_retry_timer_max': int,
 
@@ -559,13 +540,8 @@
     'token_expire': int,
     'file_recv': bool,
     'file_recv_max_size': int,
-<<<<<<< HEAD
-    'file_ignore_regex': list,
-    'file_ignore_glob': list,
-=======
     'file_ignore_regex': (list, string_types),
     'file_ignore_glob': (list, string_types),
->>>>>>> fbdc47cc
     'fileserver_backend': list,
     'fileserver_followsymlinks': bool,
     'fileserver_ignoresymlinks': bool,
@@ -688,14 +664,8 @@
 
     # The transport system for this daemon. (i.e. zeromq, raet, etc)
     'transport': str,
-<<<<<<< HEAD
-
-    # FIXME Appears to be unused
-    'enumerate_proxy_minions': bool,
 
     # The number of seconds to wait when the client is requesting information about running jobs
-=======
->>>>>>> fbdc47cc
     'gather_job_timeout': int,
 
     # The number of seconds to wait before timing out an authentication request
@@ -810,12 +780,8 @@
     'interface': '0.0.0.0',
     'master': 'salt',
     'master_type': 'str',
-<<<<<<< HEAD
     'master_uri_format': 'default',
-    'master_port': '4506',
-=======
     'master_port': 4506,
->>>>>>> fbdc47cc
     'master_finger': '',
     'master_shuffle': False,
     'master_alive_interval': 0,
@@ -1124,11 +1090,7 @@
     'file_recv_max_size': 100,
     'file_buffer_size': 1048576,
     'file_ignore_regex': [],
-<<<<<<< HEAD
-    'file_ignore_glob': None,
-=======
     'file_ignore_glob': [],
->>>>>>> fbdc47cc
     'fileserver_backend': ['roots'],
     'fileserver_followsymlinks': True,
     'fileserver_ignoresymlinks': False,
@@ -2849,11 +2811,7 @@
 
     # No ID provided. Will getfqdn save us?
     using_ip_for_id = False
-<<<<<<< HEAD
     if not opts.get('id'):
-=======
-    if not opts['id']:
->>>>>>> fbdc47cc
         opts['id'], using_ip_for_id = get_id(
                 opts,
                 cache_minion_id=cache_minion_id)
