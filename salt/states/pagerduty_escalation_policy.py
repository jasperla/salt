# -*- coding: utf-8 -*-
"""

Manage PagerDuty escalation policies.

Schedules and users can be referenced by pagerduty ID, or by name, or by email address.

For example:

.. code-block:: yaml

    ensure test escalation policy:
        pagerduty_escalation_policy.present:
            - name: bruce test escalation policy
            - escalation_rules:
                - targets:
                    - type: schedule
                      id: 'bruce test schedule level1'
                    - type: user
                      id: 'Bruce Sherrod'
                  escalation_delay_in_minutes: 15
                - targets:
                    - type: schedule
                      id: 'bruce test schedule level2'
                  escalation_delay_in_minutes: 15
                - targets:
                    - type: user
                      id: 'Bruce TestUser1'
                    - type: user
                      id: 'Bruce TestUser2'
                    - type: user
                      id: 'Bruce TestUser3'
                    - type: user
                      id:  'bruce+test4@lyft.com'
                  escalation_delay_in_minutes: 15
"""

# Import Python libs
from __future__ import absolute_import, print_function, unicode_literals


def __virtual__():
    """
    Only load if the pygerduty module is available in __salt__
<<<<<<< HEAD
    '''
    if 'pagerduty_util.get_resource' in __salt__:
        return 'pagerduty_escalation_policy'
    return (False, 'pagerduty_util module could not be loaded')
=======
    """
    return (
        "pagerduty_escalation_policy"
        if "pagerduty_util.get_resource" in __salt__
        else False
    )
>>>>>>> a670b4ae


def present(profile="pagerduty", subdomain=None, api_key=None, **kwargs):
    """
    Ensure that a pagerduty escalation policy exists.  Will create or update as needed.

    This method accepts as args everything defined in
    https://developer.pagerduty.com/documentation/rest/escalation_policies/create.
    In addition, user and schedule id's will be translated from name (or email address)
    into PagerDuty unique ids.  For example:

    .. code-block:: yaml

    pagerduty_escalation_policy.present:
        - name: bruce test escalation policy
        - escalation_rules:
            - targets:
                - type: schedule
                  id: 'bruce test schedule level1'
                - type: user
                  id: 'Bruce Sherrod'

    In this example, 'Bruce Sherrod' will be looked up and replaced with the
    PagerDuty id (usually a 7 digit all-caps string, e.g. PX6GQL7)

    """
    # for convenience, we accept id, name, or email for users
    # and we accept the id or name for schedules
    for escalation_rule in kwargs["escalation_rules"]:
        for target in escalation_rule["targets"]:
            target_id = None
            if target["type"] == "user":
                user = __salt__["pagerduty_util.get_resource"](
                    "users",
                    target["id"],
                    ["email", "name", "id"],
                    profile=profile,
                    subdomain=subdomain,
                    api_key=api_key,
                )
                if user:
                    target_id = user["id"]
            elif target["type"] == "schedule":
                schedule = __salt__["pagerduty_util.get_resource"](
                    "schedules",
                    target["id"],
                    ["name", "id"],
                    profile=profile,
                    subdomain=subdomain,
                    api_key=api_key,
                )
                if schedule:
                    target_id = schedule["schedule"]["id"]
            if target_id is None:
                raise Exception("unidentified target: {0}".format(target))
            target["id"] = target_id

    r = __salt__["pagerduty_util.resource_present"](
        "escalation_policies",
        ["name", "id"],
        _diff,
        profile,
        subdomain,
        api_key,
        **kwargs
    )
    return r


def absent(profile="pagerduty", subdomain=None, api_key=None, **kwargs):
    """
    Ensure that a PagerDuty escalation policy does not exist.
    Accepts all the arguments that pagerduty_escalation_policy.present accepts;
    but ignores all arguments except the name.

    Name can be the escalation policy id or the escalation policy name.
    """
    r = __salt__["pagerduty_util.resource_absent"](
        "escalation_policies", ["name", "id"], profile, subdomain, api_key, **kwargs
    )
    return r


def _diff(state_data, resource_object):
    """helper method to compare salt state info with the PagerDuty API json structure,
    and determine if we need to update.

    returns the dict to pass to the PD API to perform the update, or empty dict if no update.
    """
    objects_differ = None

    for k, v in state_data.items():
        if k == "escalation_rules":
            v = _escalation_rules_to_string(v)
            resource_value = _escalation_rules_to_string(resource_object[k])
        else:
            if k not in resource_object.keys():
                objects_differ = True
            else:
                resource_value = resource_object[k]
        if v != resource_value:
            objects_differ = "{0} {1} {2}".format(k, v, resource_value)
            break

    if objects_differ:
        return state_data
    else:
        return {}


def _escalation_rules_to_string(escalation_rules):
    "convert escalation_rules dict to a string for comparison"
    result = ""
    for rule in escalation_rules:
        result += "escalation_delay_in_minutes: {0} ".format(
            rule["escalation_delay_in_minutes"]
        )
        for target in rule["targets"]:
            result += "{0}:{1} ".format(target["type"], target["id"])
    return result<|MERGE_RESOLUTION|>--- conflicted
+++ resolved
@@ -42,19 +42,10 @@
 def __virtual__():
     """
     Only load if the pygerduty module is available in __salt__
-<<<<<<< HEAD
-    '''
-    if 'pagerduty_util.get_resource' in __salt__:
-        return 'pagerduty_escalation_policy'
-    return (False, 'pagerduty_util module could not be loaded')
-=======
     """
-    return (
-        "pagerduty_escalation_policy"
-        if "pagerduty_util.get_resource" in __salt__
-        else False
-    )
->>>>>>> a670b4ae
+    if "pagerduty_util.get_resource" in __salt__:
+        return "pagerduty_escalation_policy"
+    return (False, "pagerduty_util module could not be loaded")
 
 
 def present(profile="pagerduty", subdomain=None, api_key=None, **kwargs):
