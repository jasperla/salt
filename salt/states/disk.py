# -*- coding: utf-8 -*-
'''
Disk monitoring state

Monitor the state of disk resources.

The ``disk.status`` function can be used to report that the used space of a
filesystem is within the specified limits.

.. code-block:: sls

    used_space:
      disk.status:
        - name: /dev/xda1
<<<<<<< HEAD
        - minumum: 11%
        - maximum: 79%
=======
        - maximum: 79%
        - minimum: 11%
>>>>>>> 9b5ee215

It can be used with an ``onfail`` requisite, for example, to take additional
action in response to or in preparation for other states.

.. code-block:: sls

    storage_threshold:
      disk.status:
        - name: /dev/xda1
        - maximum: 97%

    clear_cache:
      cmd.run:
        - name: rm -r /var/cache/app
        - onfail:
          - disk: storage_threshold

To use kilobytes (KB) for ``minimum`` and ``maximum`` rather than percents,
specify the ``absolute`` flag:

.. code-block:: sls

    used_space:
      disk.status:
        - name: /dev/xda1
        - minimum: 1024 KB
        - maximum: 1048576 KB
        - absolute: True
'''
from __future__ import absolute_import

# Import salt libs
from salt.ext.six import string_types

__monitor__ = [
        'status',
        ]


def _validate_int(name, value, limits=(), strip='%'):
    '''
    Validate the named integer within the supplied limits inclusive and
    strip supplied unit characters
    '''
    comment = ''
    # Must be integral
    try:
        if isinstance(value, string_types):
            value = value.strip(' ' + strip)
        value = int(value)
    except (TypeError, ValueError):
        comment += '{0} must be an integer '.format(name)
    # Must be in range
    else:
        if len(limits) == 2:
            if value < limits[0] or value > limits[1]:
                comment += '{0} must be in the range [{1[0]}, {1[1]}] '.format(name, limits)
    return value, comment


def status(name, maximum=None, minimum=None, absolute=False):
    '''
    Return the current disk usage stats for the named mount point

    name
        Disk mount with which to check used space

    maximum
        The maximum disk utilization

    minimum
        The minimum disk utilization

    absolute
        By default, the utilization is measured in percentage. Set
        the `absolute` flag to use kilobytes.

        .. versionadded:: Carbon
    '''
    # Monitoring state, no changes will be made so no test interface needed
    ret = {'name': name,
           'result': False,
           'comment': '',
           'changes': {},
           'data': {}}  # Data field for monitoring state

    data = __salt__['disk.usage']()

    # Validate name
    if name not in data:
        ret['result'] = False
        ret['comment'] += 'Named disk mount not present '
        return ret
    # Validate extrema
    if maximum is not None:
        if not absolute:
            maximum, comment = _validate_int('maximum', maximum, [0, 100])
        else:
            maximum, comment = _validate_int('maximum', maximum, strip='KB')
        ret['comment'] += comment
    if minimum is not None:
        if not absolute:
            minimum, comment = _validate_int('minimum', minimum, [0, 100])
        else:
            minimum, comment = _validate_int('minimum', minimum, strip='KB')
        ret['comment'] += comment
    if minimum is not None and maximum is not None:
        if minimum >= maximum:
            ret['comment'] += 'minimum must be less than maximum '
    if ret['comment']:
        return ret

    # Get used space
    if absolute:
        used = int(data[name]['used'])
    else:
        # POSIX-compliant df output reports percent used as 'capacity'
        used = int(data[name]['capacity'].strip('%'))

    # Collect return information
    ret['data'] = data[name]
    unit = 'KB' if absolute else '%'
    if minimum is not None:
        if used < minimum:
            ret['comment'] = ('Disk used space is below minimum'
                              ' of {0} {2} at {1} {2}'
                              ''.format(minimum, used, unit)
                             )
            return ret
    if maximum is not None:
        if used > maximum:
            ret['comment'] = ('Disk used space is above maximum'
                              ' of {0} {2} at {1} {2}'
                              ''.format(maximum, used, unit)
                             )
            return ret
    ret['comment'] = 'Disk used space in acceptable range'
    ret['result'] = True
    return ret<|MERGE_RESOLUTION|>--- conflicted
+++ resolved
@@ -12,13 +12,8 @@
     used_space:
       disk.status:
         - name: /dev/xda1
-<<<<<<< HEAD
-        - minumum: 11%
-        - maximum: 79%
-=======
         - maximum: 79%
         - minimum: 11%
->>>>>>> 9b5ee215
 
 It can be used with an ``onfail`` requisite, for example, to take additional
 action in response to or in preparation for other states.
